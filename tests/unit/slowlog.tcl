--- conflicted
+++ resolved
@@ -78,8 +78,6 @@
         set e [lindex [r slowlog get] 0]
         assert_equal {lastentry_client} [lindex $e 5]
     }
-<<<<<<< HEAD
-=======
 
     test {SLOWLOG - can be disabled} {
         r config set slowlog-log-slower-than 1
@@ -90,5 +88,4 @@
         r debug sleep 0.2
         assert_equal [r slowlog len] 0
     }
->>>>>>> 7721fe83
 }