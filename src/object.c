--- conflicted
+++ resolved
@@ -1058,11 +1058,22 @@
 }
 
 /* Object command allows to inspect the internals of an Redis Object.
-<<<<<<< HEAD
  * Usage: OBJECT <refcount|encoding|idletime|freq> <key> */
+/*
+ * Redis客户端object命令的实现,有4个子命令
+ * refcount: key的引用计数
+ * encoding: 对应元素的存储实际实现方式
+ * idletime: key空转时间,即元素没有被访问或更新的时间
+ * freq: 访问的逻辑频繁度
+ *
+ * 参数列表:
+ *      1. c: 客户端指针
+ */
 void objectCommand(client *c) {
     robj *o;
 
+    // 执行object命令时,不论何种子命令,第一步都是查找传入参数key对应的对象V
+    // 之后则是根据不同当子命令再处理,除了帮助子命令help以外
     if (!strcasecmp(c->argv[1]->ptr,"help") && c->argc == 2) {
         void *blenp = addDeferredMultiBulkLength(c);
         int blen = 0;
@@ -1078,25 +1089,6 @@
         "freq -- Return the access frequency index of the key. The returned integer is proportional to the logarithm of the recent access frequency of the key.");
         setDeferredMultiBulkLength(c,blenp,blen);
     } else if (!strcasecmp(c->argv[1]->ptr,"refcount") && c->argc == 3) {
-=======
- * Usage: OBJECT <refcount|encoding|idletime> <key> */
-/*
- * Redis客户端object命令的实现,有4个子命令
- * refcount: key的引用计数
- * encoding: 对应元素的存储实际实现方式
- * idletime: key空转时间,即元素没有被访问或更新的时间
- * freq: 访问的逻辑频繁度
- *
- * 参数列表:
- *      1. c: 客户端指针
- */
-void objectCommand(client *c) {
-    robj *o;
-
-    // 执行object命令时,不论何种子命令,第一步都是查找传入参数key对应的对象V
-    // 之后则是根据不同当子命令再处理
-    if (!strcasecmp(c->argv[1]->ptr,"refcount") && c->argc == 3) {
->>>>>>> e78fbc65
         if ((o = objectCommandLookupOrReply(c,c->argv[2],shared.nullbulk))
                 == NULL) return;
         // 对象V的引用计数本身就存储在robj结构体中,直接响应即可
@@ -1122,18 +1114,16 @@
             addReplyError(c,"An LFU maxmemory policy is not selected, access frequency not tracked. Please note that when switching between policies at runtime LRU and LFU data will take some time to adjust.");
             return;
         }
-<<<<<<< HEAD
         /* LFUDecrAndReturn should be called
          * in case of the key has not been accessed for a long time,
          * because we update the access time only
          * when the key is read or overwritten. */
-        addReplyLongLong(c,LFUDecrAndReturn(o));
-=======
         // Redis采用LRU内存策略时,lru则存储的是逻辑访问频繁度
         // 大致的说,在访问频率低于255时,存储的是实际访问的次数
         // 一旦大于这个数则存储的是一个小于10的数字,表示频率很高了
-        addReplyLongLong(c,o->lru&255);
->>>>>>> e78fbc65
+        // 另外由于只有在访问key时才会去更新key的访问频繁度
+        // 所以使用LFUDecrAndReturn机制防止长时间不访问导致却依旧频繁度很高
+        addReplyLongLong(c,LFUDecrAndReturn(o));
     } else {
         addReplyErrorFormat(c, "Unknown subcommand or wrong number of arguments for '%s'. Try OBJECT help",
             (char *)c->argv[1]->ptr);
