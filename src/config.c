--- conflicted
+++ resolved
@@ -453,14 +453,11 @@
             if ((server.active_defrag_enabled = yesnotoi(argv[1])) == -1) {
                 err = "argument must be 'yes' or 'no'"; goto loaderr;
             }
-<<<<<<< HEAD
-=======
             if (server.active_defrag_enabled) {
 #ifndef HAVE_DEFRAG
                 err = "active defrag can't be enabled without proper jemalloc support"; goto loaderr;
 #endif
             }
->>>>>>> 7721fe83
         } else if (!strcasecmp(argv[0],"daemonize") && argc == 2) {
             if ((server.daemonize = yesnotoi(argv[1])) == -1) {
                 err = "argument must be 'yes' or 'no'"; goto loaderr;
@@ -550,26 +547,16 @@
             server.rdb_filename = zstrdup(argv[1]);
         } else if (!strcasecmp(argv[0],"active-defrag-threshold-lower") && argc == 2) {
             server.active_defrag_threshold_lower = atoi(argv[1]);
-<<<<<<< HEAD
-            if (server.active_defrag_threshold_lower < 0) {
-                err = "active-defrag-threshold-lower must be 0 or greater";
-=======
             if (server.active_defrag_threshold_lower < 0 ||
                 server.active_defrag_threshold_lower > 1000) {
                 err = "active-defrag-threshold-lower must be between 0 and 1000";
->>>>>>> 7721fe83
                 goto loaderr;
             }
         } else if (!strcasecmp(argv[0],"active-defrag-threshold-upper") && argc == 2) {
             server.active_defrag_threshold_upper = atoi(argv[1]);
-<<<<<<< HEAD
-            if (server.active_defrag_threshold_upper < 0) {
-                err = "active-defrag-threshold-upper must be 0 or greater";
-=======
             if (server.active_defrag_threshold_upper < 0 ||
                 server.active_defrag_threshold_upper > 1000) {
                 err = "active-defrag-threshold-upper must be between 0 and 1000";
->>>>>>> 7721fe83
                 goto loaderr;
             }
         } else if (!strcasecmp(argv[0],"active-defrag-ignore-bytes") && argc == 2) {
@@ -590,15 +577,12 @@
                 err = "active-defrag-cycle-max must be between 1 and 99";
                 goto loaderr;
             }
-<<<<<<< HEAD
-=======
         } else if (!strcasecmp(argv[0],"active-defrag-max-scan-fields") && argc == 2) {
             server.active_defrag_max_scan_fields = strtoll(argv[1],NULL,10);
             if (server.active_defrag_max_scan_fields < 1) {
                 err = "active-defrag-max-scan-fields must be positive";
                 goto loaderr;
             }
->>>>>>> 7721fe83
         } else if (!strcasecmp(argv[0],"hash-max-ziplist-entries") && argc == 2) {
             server.hash_max_ziplist_entries = memtoll(argv[1], NULL);
         } else if (!strcasecmp(argv[0],"hash-max-ziplist-value") && argc == 2) {
@@ -1130,16 +1114,10 @@
         if (server.active_defrag_enabled) {
             server.active_defrag_enabled = 0;
             addReplyError(c,
-<<<<<<< HEAD
-                "Active defragmentation cannot be enabled: it requires a "
-                "Redis server compiled with a modified Jemalloc like the "
-                "one shipped by default with the Redis source distribution");
-=======
                 "-DISABLED Active defragmentation cannot be enabled: it "
                 "requires a Redis server compiled with a modified Jemalloc "
                 "like the one shipped by default with the Redis source "
                 "distribution");
->>>>>>> 7721fe83
             return;
         }
 #endif
@@ -1187,23 +1165,9 @@
     } config_set_numerical_field(
       "active-defrag-max-scan-fields",server.active_defrag_max_scan_fields,1,LONG_MAX) {
     } config_set_numerical_field(
-<<<<<<< HEAD
-      "active-defrag-threshold-lower",server.active_defrag_threshold_lower,0,1000) {
-    } config_set_numerical_field(
-      "active-defrag-threshold-upper",server.active_defrag_threshold_upper,0,1000) {
-    } config_set_memory_field(
-      "active-defrag-ignore-bytes",server.active_defrag_ignore_bytes) {
-    } config_set_numerical_field(
-      "active-defrag-cycle-min",server.active_defrag_cycle_min,1,99) {
-    } config_set_numerical_field(
-      "active-defrag-cycle-max",server.active_defrag_cycle_max,1,99) {
-    } config_set_numerical_field(
-      "auto-aof-rewrite-percentage",server.aof_rewrite_perc,0,LLONG_MAX){
-=======
       "auto-aof-rewrite-percentage",server.aof_rewrite_perc,0,INT_MAX){
     } config_set_numerical_field(
       "hash-max-ziplist-entries",server.hash_max_ziplist_entries,0,LONG_MAX) {
->>>>>>> 7721fe83
     } config_set_numerical_field(
       "hash-max-ziplist-value",server.hash_max_ziplist_value,0,LONG_MAX) {
     } config_set_numerical_field(
@@ -1400,10 +1364,7 @@
     config_get_numerical_field("active-defrag-ignore-bytes",server.active_defrag_ignore_bytes);
     config_get_numerical_field("active-defrag-cycle-min",server.active_defrag_cycle_min);
     config_get_numerical_field("active-defrag-cycle-max",server.active_defrag_cycle_max);
-<<<<<<< HEAD
-=======
     config_get_numerical_field("active-defrag-max-scan-fields",server.active_defrag_max_scan_fields);
->>>>>>> 7721fe83
     config_get_numerical_field("auto-aof-rewrite-percentage",
             server.aof_rewrite_perc);
     config_get_numerical_field("auto-aof-rewrite-min-size",
@@ -2224,10 +2185,7 @@
     rewriteConfigBytesOption(state,"active-defrag-ignore-bytes",server.active_defrag_ignore_bytes,CONFIG_DEFAULT_DEFRAG_IGNORE_BYTES);
     rewriteConfigNumericalOption(state,"active-defrag-cycle-min",server.active_defrag_cycle_min,CONFIG_DEFAULT_DEFRAG_CYCLE_MIN);
     rewriteConfigNumericalOption(state,"active-defrag-cycle-max",server.active_defrag_cycle_max,CONFIG_DEFAULT_DEFRAG_CYCLE_MAX);
-<<<<<<< HEAD
-=======
     rewriteConfigNumericalOption(state,"active-defrag-max-scan-fields",server.active_defrag_max_scan_fields,CONFIG_DEFAULT_DEFRAG_MAX_SCAN_FIELDS);
->>>>>>> 7721fe83
     rewriteConfigYesNoOption(state,"appendonly",server.aof_state != AOF_OFF,0);
     rewriteConfigStringOption(state,"appendfilename",server.aof_filename,CONFIG_DEFAULT_AOF_FILENAME);
     rewriteConfigEnumOption(state,"appendfsync",server.aof_fsync,aof_fsync_enum,CONFIG_DEFAULT_AOF_FSYNC);
