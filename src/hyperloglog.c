--- conflicted
+++ resolved
@@ -404,19 +404,11 @@
         uint64_t k;
 
 #if (BYTE_ORDER == LITTLE_ENDIAN)
-<<<<<<< HEAD
-	#ifdef USE_ALIGNED_ACCESS
-	memcpy(&k,data,sizeof(uint64_t));
-	#else
-        k = *((uint64_t*)data);
-	#endif
-=======
     #ifdef USE_ALIGNED_ACCESS
         memcpy(&k,data,sizeof(uint64_t));
     #else
         k = *((uint64_t*)data);
     #endif
->>>>>>> 7721fe83
 #else
         k = (uint64_t) data[0];
         k |= (uint64_t) data[1] << 8;
@@ -523,19 +515,9 @@
     return hllDenseSet(registers,index,count);
 }
 
-<<<<<<< HEAD
-/* Compute SUM(2^-reg) in the dense representation.
- * PE is an array with a pre-computer table of values 2^-reg indexed by reg.
- * As a side effect the integer pointed by 'ezp' is set to the number
- * of zero registers. */
-double hllDenseSum(uint8_t *registers, double *PE, int *ezp) {
-    double E = 0;
-    int j, ez = 0;
-=======
 /* Compute the register histogram in the dense representation. */
 void hllDenseRegHisto(uint8_t *registers, int* reghisto) {
     int j;
->>>>>>> 7721fe83
 
     /* Redis default is to use 16384 registers 6 bits each. The code works
      * with other values by modifying the defines, but for our target value
@@ -905,11 +887,7 @@
      *
      * Note that this in turn means that PFADD will make sure the command
      * is propagated to slaves / AOF, so if there is a sparse -> dense
-<<<<<<< HEAD
-     * convertion, it will be performed in all the slaves as well. */
-=======
      * conversion, it will be performed in all the slaves as well. */
->>>>>>> 7721fe83
     int dense_retval = hllDenseSet(hdr->registers,index,count);
     serverAssert(dense_retval == 1);
     return dense_retval;
@@ -928,19 +906,9 @@
     return hllSparseSet(o,index,count);
 }
 
-<<<<<<< HEAD
-/* Compute SUM(2^-reg) in the sparse representation.
- * PE is an array with a pre-computer table of values 2^-reg indexed by reg.
- * As a side effect the integer pointed by 'ezp' is set to the number
- * of zero registers. */
-double hllSparseSum(uint8_t *sparse, int sparselen, double *PE, int *ezp, int *invalid) {
-    double E = 0;
-    int ez = 0, idx = 0, runlen, regval;
-=======
 /* Compute the register histogram in the sparse representation. */
 void hllSparseRegHisto(uint8_t *sparse, int sparselen, int *invalid, int* reghisto) {
     int idx = 0, runlen, regval;
->>>>>>> 7721fe83
     uint8_t *end = sparse+sparselen, *p = sparse;
 
     while(p < end) {
@@ -1059,23 +1027,6 @@
         serverPanic("Unknown HyperLogLog encoding in hllCount()");
     }
 
-<<<<<<< HEAD
-    /* Apply loglog-beta to the raw estimate. See:
-     * "LogLog-Beta and More: A New Algorithm for Cardinality Estimation
-     * Based on LogLog Counting" Jason Qin, Denys Kim, Yumei Tung
-     * arXiv:1612.02284 */
-    double zl = log(ez + 1);
-    double beta = -0.370393911*ez +
-                   0.070471823*zl +
-                   0.17393686*pow(zl,2) +
-                   0.16339839*pow(zl,3) +
-                  -0.09237745*pow(zl,4) +
-                   0.03738027*pow(zl,5) +
-                  -0.005384159*pow(zl,6) +
-                   0.00042419*pow(zl,7);
-
-    E  = llroundl(alpha*m*(m-ez)*(1/(E+beta)));
-=======
     /* Estimate cardinality form register histogram. See:
      * "New cardinality estimation algorithms for HyperLogLog sketches"
      * Otmar Ertl, arXiv:1702.01284 */
@@ -1087,7 +1038,6 @@
     z += m * hllSigma(reghisto[0]/(double)m);
     E = llroundl(HLL_ALPHA_INF*m*m/z);
 
->>>>>>> 7721fe83
     return (uint64_t) E;
 }
 
