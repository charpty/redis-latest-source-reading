--- conflicted
+++ resolved
@@ -38,11 +38,8 @@
  * C-level DB API
  *----------------------------------------------------------------------------*/
 
-<<<<<<< HEAD
-=======
 int keyIsExpired(redisDb *db, robj *key);
 
->>>>>>> 7721fe83
 /* Update LFU when an object is accessed.
  * Firstly, decrement the counter if the decrement time is reached.
  * Then logarithmically increment the counter, and update the access time. */
@@ -207,17 +204,6 @@
     dictEntry auxentry = *de;
     robj *old = dictGetVal(de);
     if (server.maxmemory_policy & MAXMEMORY_FLAG_LFU) {
-<<<<<<< HEAD
-        robj *old = dictGetVal(de);
-        int saved_lru = old->lru;
-        dictReplace(db->dict, key->ptr, val);
-        val->lru = saved_lru;
-        /* LFU should be not only copied but also updated
-         * when a key is overwritten. */
-        updateLFU(val);
-    } else {
-        dictReplace(db->dict, key->ptr, val);
-=======
         val->lru = old->lru;
     }
     dictSetVal(db->dict, de, val);
@@ -225,7 +211,6 @@
     if (server.lazyfree_lazy_server_del) {
         freeObjAsync(old);
         dictSetVal(db->dict, &auxentry, NULL);
->>>>>>> 7721fe83
     }
 
     dictFreeVal(db->dict, &auxentry);
@@ -238,7 +223,6 @@
  * 2) clients WATCHing for the destination key notified.
  * 3) The expire time of the key is reset (the key is made persistent).
  *
-<<<<<<< HEAD
  * All the new keys in the database should be craeted via this interface. */
 /*
  * 通用的K-V设置函数,Redis属于K-V数据库所以这个函数贯穿各处,是存储设置的根本
@@ -248,9 +232,6 @@
  *      2. key: 键K,在RedisDb中K-V都统一使用robj结构体存储
  *      3. val: 值V
  */
-=======
- * All the new keys in the database should be creted via this interface. */
->>>>>>> 7721fe83
 void setKey(redisDb *db, robj *key, robj *val) {
     // 存在即更新,不存在则插入
     if (lookupKeyWrite(db,key) == NULL) {
@@ -1250,11 +1231,7 @@
     for (j = cmd->firstkey; j <= last; j += cmd->keystep) {
         if (j >= argc) {
             /* Modules commands, and standard commands with a not fixed number
-<<<<<<< HEAD
-             * of arugments (negative arity parameter) do not have dispatch
-=======
              * of arguments (negative arity parameter) do not have dispatch
->>>>>>> 7721fe83
              * time arity checks, so we need to handle the case where the user
              * passed an invalid number of arguments here. In this case we
              * return no keys and expect the command implementation to report
@@ -1466,8 +1443,6 @@
     return keys;
 }
 
-<<<<<<< HEAD
-=======
 /* XREAD [BLOCK <milliseconds>] [COUNT <count>] [GROUP <groupname> <ttl>]
  *       STREAMS key_1 key_2 ... key_N ID_1 ID_2 ... ID_N */
 int *xreadGetKeys(struct redisCommand *cmd, robj **argv, int argc, int *numkeys) {
@@ -1512,7 +1487,6 @@
     return keys;
 }
 
->>>>>>> 7721fe83
 /* Slot to Key API. This is used by Redis Cluster in order to obtain in
  * a fast way a key that belongs to a specified hash slot. This is useful
  * while rehashing the cluster and in other conditions when we need to
