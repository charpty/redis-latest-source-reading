/* SDSLib 2.0 -- A C dynamic strings library
 *
 * Copyright (c) 2006-2015, Salvatore Sanfilippo <antirez at gmail dot com>
 * Copyright (c) 2015, Oran Agra
 * Copyright (c) 2015, Redis Labs, Inc
 * All rights reserved.
 *
 * Redistribution and use in source and binary forms, with or without
 * modification, are permitted provided that the following conditions are met:
 *
 *   * Redistributions of source code must retain the above copyright notice,
 *     this list of conditions and the following disclaimer.
 *   * Redistributions in binary form must reproduce the above copyright
 *     notice, this list of conditions and the following disclaimer in the
 *     documentation and/or other materials provided with the distribution.
 *   * Neither the name of Redis nor the names of its contributors may be used
 *     to endorse or promote products derived from this software without
 *     specific prior written permission.
 *
 * THIS SOFTWARE IS PROVIDED BY THE COPYRIGHT HOLDERS AND CONTRIBUTORS "AS IS"
 * AND ANY EXPRESS OR IMPLIED WARRANTIES, INCLUDING, BUT NOT LIMITED TO, THE
 * IMPLIED WARRANTIES OF MERCHANTABILITY AND FITNESS FOR A PARTICULAR PURPOSE
 * ARE DISCLAIMED. IN NO EVENT SHALL THE COPYRIGHT OWNER OR CONTRIBUTORS BE
 * LIABLE FOR ANY DIRECT, INDIRECT, INCIDENTAL, SPECIAL, EXEMPLARY, OR
 * CONSEQUENTIAL DAMAGES (INCLUDING, BUT NOT LIMITED TO, PROCUREMENT OF
 * SUBSTITUTE GOODS OR SERVICES; LOSS OF USE, DATA, OR PROFITS; OR BUSINESS
 * INTERRUPTION) HOWEVER CAUSED AND ON ANY THEORY OF LIABILITY, WHETHER IN
 * CONTRACT, STRICT LIABILITY, OR TORT (INCLUDING NEGLIGENCE OR OTHERWISE)
 * ARISING IN ANY WAY OUT OF THE USE OF THIS SOFTWARE, EVEN IF ADVISED OF THE
 * POSSIBILITY OF SUCH DAMAGE.
 */

/*
 * Redis的"字符串"数据结构的实现(SDS)
 * SDS为动态字符串，能够根据剩余空间大小自动扩展
 * SDS分为两部分，一部分称为头部(sdshdr结构体)，另一部分则是实际的字符串（地址紧跟sdshdr结构体后,代码中称为sds）
 * 小写的类型别名sds则是指实际的字符串，也就是SDS的第二部分
 * 新版本中，头部记录了3个属性：实际已经使用的长度（当前字符串长度），为该SDS分配的总长度，该SDS使用的sdshdr结构体实际类型
 * 其中的第三个属性（flags）是新版本中新添加的，为了进一步提升性能，对于不同长度的字符串将使用不同的头部,所以需要标示实际使用类型
 *
 * 建议阅读顺序：
 *              1. 创建字符串 sdsnew()
 *              2. 追加字符串 sdscat()
 *              3. 选看其他函数
 *
 */

#include <stdio.h>
#include <stdlib.h>
#include <string.h>
#include <ctype.h>
#include <assert.h>
#include <limits.h>
#include "sds.h"
#include "sdsalloc.h"

<<<<<<< HEAD
/*
 * 计算sdshdr结构体的大小
 * 由于不同长度的字符串使用不同类型，所以需要传递具体类型
 *
 * 参数列表
 *      type: 结构体类型
 *
 * 返回值
 *      指定类型的结构体的大小
 */
=======
const char *SDS_NOINIT = "SDS_NOINIT";

>>>>>>> 7721fe83
static inline int sdsHdrSize(char type) {
    // 屏蔽掉前5位因为仅有SDS_TYPE_5大于7且记录的是字符串长度
    switch(type&SDS_TYPE_MASK) {
        case SDS_TYPE_5:
            return sizeof(struct sdshdr5);
        case SDS_TYPE_8:
            return sizeof(struct sdshdr8);
        case SDS_TYPE_16:
            return sizeof(struct sdshdr16);
        case SDS_TYPE_32:
            return sizeof(struct sdshdr32);
        case SDS_TYPE_64:
            return sizeof(struct sdshdr64);
    }
    return 0;
}

/*
 * 根据字符串的长度确定要使用的实际sdshdr结构体的类型
 *
 * 参数列表
 *      1. string_size: 用于初始化的字符串的长度
 *
 * 返回值
 *      要使用的sdshdr类型，一共5种，仅SDS_TYPE_5比较特殊(sdshdr5是非常节约内存的一个结构体)
 *      其他类型都相同，记录了使用长度和总分配长度
 *      所有结构体都有记录具体结构体类型的flags属性和末尾柔性数组（用于动态分配实际字符串存储空间）
 */
static inline char sdsReqType(size_t string_size) {
    if (string_size < 1<<5)
        return SDS_TYPE_5;
    if (string_size < 1<<8)
        return SDS_TYPE_8;
    if (string_size < 1<<16)
        return SDS_TYPE_16;
#if (LONG_MAX == LLONG_MAX)
    if (string_size < 1ll<<32)
        return SDS_TYPE_32;
    return SDS_TYPE_64;
#else
    return SDS_TYPE_32;
#endif
}

/* Create a new sds string with the content specified by the 'init' pointer
 * and 'initlen'.
 * If NULL is used for 'init' the string is initialized with zero bytes.
 * If SDS_NOINIT is used, the buffer is left uninitialized;
 *
 * The string is always null-termined (all the sds strings are, always) so
 * even if you create an sds string with:
 *
 * mystring = sdsnewlen("abc",3);
 *
 * You can print the string with printf() as there is an implicit \0 at the
 * end of the string. However the string is binary safe and can contain
 * \0 characters in the middle, as the length is stored in the sds header. */
/*
 * 截取给定字符串指定长度作为初始化值来创建一个SDS(sdshdr结构体+实际字符串)动态字符串
 *
 * 参数列表
 *      1. init: 用于初始化sds的普通字符串, 将根据initlen截取其中一部分作为初始化值
 *      2. initlen: 指定要截取多少长度的init字符串作为初始化值
 *
 * 返回值
 *      SDS中的实际字符串的指针
 */
sds sdsnewlen(const void *init, size_t initlen) {
    // 为何什么一个void*而不是struct shshdr *sh呢
    // 因为新版本为了进一步提升性能，不同的长度的字符串将使用不同的结构体
    // SDS_HDR_VAR这个宏用于具体创建结构体，变量名必须为sh,宏里已经写死
    void *sh;
    // sds是类型别名，其实就是sdshdr中的buf属性的指针
    sds s;
    // 根据不同的长度决定使用不同的结构体
    // 在sds.h中共声明了5种sdshdr结构体: sdshdr5,sdshdr8,sdshdr16,sdshdr32,sdshdr64
    char type = sdsReqType(initlen);
    /* Empty strings are usually created in order to append. Use type 8
     * since type 5 is not good at this. */
    // 这是个经验写法，当想构造空串时大多数情况都是为了放入超过32长度的字符串
    if (type == SDS_TYPE_5 && initlen == 0) type = SDS_TYPE_8;
    int hdrlen = sdsHdrSize(type);
    // 新版本中添加到sdshdr结构体中的新变量,为了标记到底使用了哪种结构体
    unsigned char *fp; /* flags pointer. */

    // +1是为了放字符串结尾'\0'
    sh = s_malloc(hdrlen+initlen+1);
    if (init==SDS_NOINIT)
        init = NULL;
    else if (!init)
        memset(sh, 0, hdrlen+initlen+1);
    if (sh == NULL) return NULL;
    s = (char*)sh+hdrlen;
    // s是shshdr的末尾柔性数组，所以-1就得到结构体中的flags属性的地址
    fp = ((unsigned char*)s)-1;
    switch(type) {
        case SDS_TYPE_5: {
            // 标志位仅为后3位，左移3位相当于标志位置0
            // 且因为长度小于32所以不会丢失字符串长度真实数值
            // 此时字符串实际长度和总分配长度都不需要记录了，fp >> 3就是结果
            *fp = type | (initlen << SDS_TYPE_BITS);
            break;
        }
        // 其他情况则按照长度分配不同的结构体并设置属性
        case SDS_TYPE_8: {
            SDS_HDR_VAR(8,s);
            sh->len = initlen;
            sh->alloc = initlen;
            *fp = type;
            break;
        }
        case SDS_TYPE_16: {
            SDS_HDR_VAR(16,s);
            sh->len = initlen;
            sh->alloc = initlen;
            *fp = type;
            break;
        }
        case SDS_TYPE_32: {
            SDS_HDR_VAR(32,s);
            sh->len = initlen;
            sh->alloc = initlen;
            *fp = type;
            break;
        }
        case SDS_TYPE_64: {
            SDS_HDR_VAR(64,s);
            sh->len = initlen;
            sh->alloc = initlen;
            *fp = type;
            break;
        }
    }
    // 将初始化字符串拷贝到sdshdr结构体的末尾
    // 这体现了柔性数组或者说动态数组确实分配方便且使用简洁
    if (initlen && init)
        memcpy(s, init, initlen);
    s[initlen] = '\0';
    // 这里返回的不是sdshrd结构体而是返回结构体中的buf，也就是真正的字符串
    // 这么做主要因为Redis代码中大多数用到的都是字符串而不是sdshdr结构体,直接用sds(char*)会比用结构体方便的多
    // 在新版本中由于采用多种sdshdr也没办法返回sdshdr结构体（老版本也是返回sds，这里仅做说明）
    return s;
}

/* Create an empty (zero length) sds string. Even in this case the string
 * always has an implicit null term. */
/*
 * 创建一个空的SDS
 *
 * 返回值
 *      实际字符串的指针
 */
sds sdsempty(void) {
    return sdsnewlen("",0);
}

/* Create a new sds string starting from a null terminated C string. */
/*
 * 创建SDS动态字符串数据结构
 *
 * 参数列表
 *      init: 用于初始化sds的普通字符串，默认填充到sds首部，为NULL时表示空sds
 *
 * 返回值
 *      SDS中实际字符串的指针
 */
sds sdsnew(const char *init) {
    // init是一个标准的字符串
    size_t initlen = (init == NULL) ? 0 : strlen(init);
    return sdsnewlen(init, initlen);
}

/* Duplicate an sds string. */
/*
 * 拷贝一份SDS,包括其头部和实际字符串
 *
 * 参数列表
 *      s: 待拷贝的字符串
 *
 * 返回值
 *      新的字符串指针
 */
sds sdsdup(const sds s) {
    return sdsnewlen(s, sdslen(s));
}

/* Free an sds string. No operation is performed if 's' is NULL. */
/*
 * 释放指定字符串所在SDS的内存空间
 *
 * 参数列表
 *      1. s: 待释放的SDS中的字符串指针
 */
void sdsfree(sds s) {
    if (s == NULL) return;
    // 算出整个SDS首地址（即sdshdr结构体首地址）
    s_free((char*)s-sdsHdrSize(s[-1]));
}

/* Set the sds string length to the length as obtained with strlen(), so
 * considering as content only up to the first null term character.
 *
 * This function is useful when the sds string is hacked manually in some
 * way, like in the following example:
 *
 * s = sdsnew("foobar");
 * s[2] = '\0';
 * sdsupdatelen(s);
 * printf("%d\n", sdslen(s));
 *
 * The output will be "2", but if we comment out the call to sdsupdatelen()
 * the output will be "6" as the string was modified but the logical length
 * remains 6 bytes. */
void sdsupdatelen(sds s) {
    size_t reallen = strlen(s);
    sdssetlen(s, reallen);
}

/* Modify an sds string in-place to make it empty (zero length).
 * However all the existing buffer is not discarded but set as free space
 * so that next append operations will not require allocations up to the
 * number of bytes previously available. */
void sdsclear(sds s) {
    sdssetlen(s, 0);
    s[0] = '\0';
}

/* Enlarge the free space at the end of the sds string so that the caller
 * is sure that after calling this function can overwrite up to addlen
 * bytes after the end of the string, plus one more byte for nul term.
 *
 * Note: this does not change the *length* of the sds string as returned
 * by sdslen(), but only the free buffer space we have. */
/*
 * 在必要情况下对SDS进行扩容
 *
 * 参数列表
 *      1. s: 待扩容对SDS对字符串指针
 *      2. addlen: 需要新加入字符串的长度
 *
 * 返回值
 *      返回扩容后新的sds，如果没扩容则和入参sds地址相同
 */
sds sdsMakeRoomFor(sds s, size_t addlen) {
    void *sh, *newsh;
    // 首先计算出原SDS还剩多少可分配空间
    size_t avail = sdsavail(s);
    size_t len, newlen;
    char type, oldtype = s[-1] & SDS_TYPE_MASK;
    int hdrlen;

    /* Return ASAP if there is enough space left. */
    // 已经够用的情况下直接返回
    if (avail >= addlen) return s;

    len = sdslen(s);
    // 用sds（指向结构体尾部，字符串首部）减去结构体长度得到结构体首部指针
    // 结构体类型是不确定的，所以是void *sh
    sh = (char*)s-sdsHdrSize(oldtype);
    newlen = (len+addlen);
    // 如果新长度小于最大预分配长度则分配扩容为2倍
    // 如果新长度大于最大预分配长度则仅追加SDS_MAX_PREALLOC长度
    if (newlen < SDS_MAX_PREALLOC)
        newlen *= 2;
    else
        newlen += SDS_MAX_PREALLOC;
    // 字符串的长度更改了，使用对头部类型也会变化
    type = sdsReqType(newlen);

    /* Don't use type 5: the user is appending to the string and type 5 is
     * not able to remember empty space, so sdsMakeRoomFor() must be called
     * at every appending operation. */
    // 由于SDS_TYPE_5没有记录剩余空间（用多少分配多少），所以是不合适用来进行追加的
    // 为了防止下次追加出现这种情况，所以直接分配SDS_TYPE_8类型
    if (type == SDS_TYPE_5) type = SDS_TYPE_8;

    hdrlen = sdsHdrSize(type);
    if (oldtype==type) {
        // 类型没变化则直接使用原起始地址重新分配下内存即可
        newsh = s_realloc(sh, hdrlen+newlen+1);
        if (newsh == NULL) return NULL;
        s = (char*)newsh+hdrlen;
    } else {
        /* Since the header size changes, need to move the string forward,
         * and can't use realloc */
        // 头部类型有变化则重新开辟一块内存并将原先整个SDS拷贝一份过去
        newsh = s_malloc(hdrlen+newlen+1);
        if (newsh == NULL) return NULL;
        memcpy((char*)newsh+hdrlen, s, len+1);
        // 旧的已经没用了
        s_free(sh);
        s = (char*)newsh+hdrlen;
        // 配置新类型
        s[-1] = type;
        sdssetlen(s, len);
    }
    // 设置新对分配对总长度
    sdssetalloc(s, newlen);
    return s;
}

/* Reallocate the sds string so that it has no free space at the end. The
 * contained string remains not altered, but next concatenation operations
 * will require a reallocation.
 *
 * After the call, the passed sds string is no longer valid and all the
 * references must be substituted with the new pointer returned by the call. */
sds sdsRemoveFreeSpace(sds s) {
    void *sh, *newsh;
    char type, oldtype = s[-1] & SDS_TYPE_MASK;
    int hdrlen, oldhdrlen = sdsHdrSize(oldtype);
    size_t len = sdslen(s);
    sh = (char*)s-oldhdrlen;

    /* Check what would be the minimum SDS header that is just good enough to
     * fit this string. */
    type = sdsReqType(len);
    hdrlen = sdsHdrSize(type);

    /* If the type is the same, or at least a large enough type is still
     * required, we just realloc(), letting the allocator to do the copy
     * only if really needed. Otherwise if the change is huge, we manually
     * reallocate the string to use the different header type. */
    if (oldtype==type || type > SDS_TYPE_8) {
        newsh = s_realloc(sh, oldhdrlen+len+1);
        if (newsh == NULL) return NULL;
        s = (char*)newsh+oldhdrlen;
    } else {
        newsh = s_malloc(hdrlen+len+1);
        if (newsh == NULL) return NULL;
        memcpy((char*)newsh+hdrlen, s, len+1);
        s_free(sh);
        s = (char*)newsh+hdrlen;
        s[-1] = type;
        sdssetlen(s, len);
    }
    sdssetalloc(s, len);
    return s;
}

/* Return the total size of the allocation of the specified sds string,
 * including:
 * 1) The sds header before the pointer.
 * 2) The string.
 * 3) The free buffer at the end if any.
 * 4) The implicit null term.
 */
size_t sdsAllocSize(sds s) {
    size_t alloc = sdsalloc(s);
    return sdsHdrSize(s[-1])+alloc+1;
}

/* Return the pointer of the actual SDS allocation (normally SDS strings
 * are referenced by the start of the string buffer). */
void *sdsAllocPtr(sds s) {
    return (void*) (s-sdsHdrSize(s[-1]));
}

/* Increment the sds length and decrements the left free space at the
 * end of the string according to 'incr'. Also set the null term
 * in the new end of the string.
 *
 * This function is used in order to fix the string length after the
 * user calls sdsMakeRoomFor(), writes something after the end of
 * the current string, and finally needs to set the new length.
 *
 * Note: it is possible to use a negative increment in order to
 * right-trim the string.
 *
 * Usage example:
 *
 * Using sdsIncrLen() and sdsMakeRoomFor() it is possible to mount the
 * following schema, to cat bytes coming from the kernel to the end of an
 * sds string without copying into an intermediate buffer:
 *
 * oldlen = sdslen(s);
 * s = sdsMakeRoomFor(s, BUFFER_SIZE);
 * nread = read(fd, s+oldlen, BUFFER_SIZE);
 * ... check for nread <= 0 and handle it ...
 * sdsIncrLen(s, nread);
 */
void sdsIncrLen(sds s, ssize_t incr) {
    unsigned char flags = s[-1];
    size_t len;
    switch(flags&SDS_TYPE_MASK) {
        case SDS_TYPE_5: {
            unsigned char *fp = ((unsigned char*)s)-1;
            unsigned char oldlen = SDS_TYPE_5_LEN(flags);
            assert((incr > 0 && oldlen+incr < 32) || (incr < 0 && oldlen >= (unsigned int)(-incr)));
            *fp = SDS_TYPE_5 | ((oldlen+incr) << SDS_TYPE_BITS);
            len = oldlen+incr;
            break;
        }
        case SDS_TYPE_8: {
            SDS_HDR_VAR(8,s);
            assert((incr >= 0 && sh->alloc-sh->len >= incr) || (incr < 0 && sh->len >= (unsigned int)(-incr)));
            len = (sh->len += incr);
            break;
        }
        case SDS_TYPE_16: {
            SDS_HDR_VAR(16,s);
            assert((incr >= 0 && sh->alloc-sh->len >= incr) || (incr < 0 && sh->len >= (unsigned int)(-incr)));
            len = (sh->len += incr);
            break;
        }
        case SDS_TYPE_32: {
            SDS_HDR_VAR(32,s);
            assert((incr >= 0 && sh->alloc-sh->len >= (unsigned int)incr) || (incr < 0 && sh->len >= (unsigned int)(-incr)));
            len = (sh->len += incr);
            break;
        }
        case SDS_TYPE_64: {
            SDS_HDR_VAR(64,s);
            assert((incr >= 0 && sh->alloc-sh->len >= (uint64_t)incr) || (incr < 0 && sh->len >= (uint64_t)(-incr)));
            len = (sh->len += incr);
            break;
        }
        default: len = 0; /* Just to avoid compilation warnings. */
    }
    s[len] = '\0';
}

/* Grow the sds to have the specified length. Bytes that were not part of
 * the original length of the sds will be set to zero.
 *
 * if the specified length is smaller than the current length, no operation
 * is performed. */
/*
 * 增长SDS到指定长度，增长的部分值全设置为0
 *
 * 参数列表
 *      1. s: 待处理的SDS
 *      2. len: 要增长到的长度len，如果小于原字符串长度则什么都不做
 *
 * 返回值
 *      新的SDS或者不需要扩容则返回就是原SDS
 */
sds sdsgrowzero(sds s, size_t len) {
    size_t curlen = sdslen(s);

    // 不需要扩容直接返回原SDS即可
    if (len <= curlen) return s;
    s = sdsMakeRoomFor(s,len-curlen);
    if (s == NULL) return NULL;

    /* Make sure added region doesn't contain garbage */
    // 清理新增内存
    memset(s+curlen,0,(len-curlen+1)); /* also set trailing \0 byte */
    sdssetlen(s, len);
    return s;
}

/* Append the specified binary-safe string pointed by 't' of 'len' bytes to the
 * end of the specified sds string 's'.
 *
 * After the call, the passed sds string is no longer valid and all the
 * references must be substituted with the new pointer returned by the call. */
/*
 * 截取指定字符串的指定长度追加到原有字符串中
 *
 * 参数列表
 *      1. s: 原有字符串，如果空间不够则会对该字符串所在sdshdr结构体进行扩容
 *      2. t: 要追加到原有字符串后的值
 *      3. len: 要截取的待拷贝的值的长度
 *
 * 返回值
 *      新的sds字符串指针或原先的sds字符串指针
 */
sds sdscatlen(sds s, const void *t, size_t len) {
    // 先算出当前字符串所在sdshdr结构体中已使用的字符串长度
    // 这里可以使用标准的strlen计算因为确实添加'\0'到字符串尾部但这样做只是为了兼容字符串使用
    // 所以这里取结构体中记录的长度值而不是去依赖兼容写法
    size_t curlen = sdslen(s);

    s = sdsMakeRoomFor(s,len);
    if (s == NULL) return NULL;
    memcpy(s+curlen, t, len);
    sdssetlen(s, curlen+len);
    s[curlen+len] = '\0';
    return s;
}

/* Append the specified null termianted C string to the sds string 's'.
 *
 * After the call, the passed sds string is no longer valid and all the
 * references must be substituted with the new pointer returned by the call. */
/*
 * 追加一个字符串到原字符串末尾
 *
 * 参数列表
 *      1. s: 原先的字符串
 *      2. t: 要追加到原字符串尾部的字符串
 *
 * 返回值
 *      新的sds字符串指针或原先的sds字符串指针
 */
sds sdscat(sds s, const char *t) {
    return sdscatlen(s, t, strlen(t));
}

/* Append the specified sds 't' to the existing sds 's'.
 *
 * After the call, the modified sds string is no longer valid and all the
 * references must be substituted with the new pointer returned by the call. */
sds sdscatsds(sds s, const sds t) {
    return sdscatlen(s, t, sdslen(t));
}

/* Destructively modify the sds string 's' to hold the specified binary
 * safe string pointed by 't' of length 'len' bytes. */
sds sdscpylen(sds s, const char *t, size_t len) {
    if (sdsalloc(s) < len) {
        s = sdsMakeRoomFor(s,len-sdslen(s));
        if (s == NULL) return NULL;
    }
    memcpy(s, t, len);
    s[len] = '\0';
    sdssetlen(s, len);
    return s;
}

/* Like sdscpylen() but 't' must be a null-termined string so that the length
 * of the string is obtained with strlen(). */
sds sdscpy(sds s, const char *t) {
    return sdscpylen(s, t, strlen(t));
}

/* Helper for sdscatlonglong() doing the actual number -> string
 * conversion. 's' must point to a string with room for at least
 * SDS_LLSTR_SIZE bytes.
 *
 * The function returns the length of the null-terminated string
 * representation stored at 's'. */
#define SDS_LLSTR_SIZE 21
int sdsll2str(char *s, long long value) {
    char *p, aux;
    unsigned long long v;
    size_t l;

    /* Generate the string representation, this method produces
     * an reversed string. */
    v = (value < 0) ? -value : value;
    p = s;
    do {
        *p++ = '0'+(v%10);
        v /= 10;
    } while(v);
    if (value < 0) *p++ = '-';

    /* Compute length and add null term. */
    l = p-s;
    *p = '\0';

    /* Reverse the string. */
    p--;
    while(s < p) {
        aux = *s;
        *s = *p;
        *p = aux;
        s++;
        p--;
    }
    return l;
}

/* Identical sdsll2str(), but for unsigned long long type. */
int sdsull2str(char *s, unsigned long long v) {
    char *p, aux;
    size_t l;

    /* Generate the string representation, this method produces
     * an reversed string. */
    p = s;
    do {
        *p++ = '0'+(v%10);
        v /= 10;
    } while(v);

    /* Compute length and add null term. */
    l = p-s;
    *p = '\0';

    /* Reverse the string. */
    p--;
    while(s < p) {
        aux = *s;
        *s = *p;
        *p = aux;
        s++;
        p--;
    }
    return l;
}

/* Create an sds string from a long long value. It is much faster than:
 *
 * sdscatprintf(sdsempty(),"%lld\n", value);
 */
sds sdsfromlonglong(long long value) {
    char buf[SDS_LLSTR_SIZE];
    int len = sdsll2str(buf,value);

    return sdsnewlen(buf,len);
}

/* Like sdscatprintf() but gets va_list instead of being variadic. */
sds sdscatvprintf(sds s, const char *fmt, va_list ap) {
    va_list cpy;
    char staticbuf[1024], *buf = staticbuf, *t;
    size_t buflen = strlen(fmt)*2;

    /* We try to start using a static buffer for speed.
     * If not possible we revert to heap allocation. */
    if (buflen > sizeof(staticbuf)) {
        buf = s_malloc(buflen);
        if (buf == NULL) return NULL;
    } else {
        buflen = sizeof(staticbuf);
    }

    /* Try with buffers two times bigger every time we fail to
     * fit the string in the current buffer size. */
    while(1) {
        buf[buflen-2] = '\0';
        va_copy(cpy,ap);
        vsnprintf(buf, buflen, fmt, cpy);
        va_end(cpy);
        if (buf[buflen-2] != '\0') {
            if (buf != staticbuf) s_free(buf);
            buflen *= 2;
            buf = s_malloc(buflen);
            if (buf == NULL) return NULL;
            continue;
        }
        break;
    }

    /* Finally concat the obtained string to the SDS string and return it. */
    t = sdscat(s, buf);
    if (buf != staticbuf) s_free(buf);
    return t;
}

/* Append to the sds string 's' a string obtained using printf-alike format
 * specifier.
 *
 * After the call, the modified sds string is no longer valid and all the
 * references must be substituted with the new pointer returned by the call.
 *
 * Example:
 *
 * s = sdsnew("Sum is: ");
 * s = sdscatprintf(s,"%d+%d = %d",a,b,a+b).
 *
 * Often you need to create a string from scratch with the printf-alike
 * format. When this is the need, just use sdsempty() as the target string:
 *
 * s = sdscatprintf(sdsempty(), "... your format ...", args);
 */
sds sdscatprintf(sds s, const char *fmt, ...) {
    va_list ap;
    char *t;
    va_start(ap, fmt);
    t = sdscatvprintf(s,fmt,ap);
    va_end(ap);
    return t;
}

/* This function is similar to sdscatprintf, but much faster as it does
 * not rely on sprintf() family functions implemented by the libc that
 * are often very slow. Moreover directly handling the sds string as
 * new data is concatenated provides a performance improvement.
 *
 * However this function only handles an incompatible subset of printf-alike
 * format specifiers:
 *
 * %s - C String
 * %S - SDS string
 * %i - signed int
 * %I - 64 bit signed integer (long long, int64_t)
 * %u - unsigned int
 * %U - 64 bit unsigned integer (unsigned long long, uint64_t)
 * %% - Verbatim "%" character.
 */
sds sdscatfmt(sds s, char const *fmt, ...) {
    size_t initlen = sdslen(s);
    const char *f = fmt;
    long i;
    va_list ap;

    va_start(ap,fmt);
    f = fmt;    /* Next format specifier byte to process. */
    i = initlen; /* Position of the next byte to write to dest str. */
    while(*f) {
        char next, *str;
        size_t l;
        long long num;
        unsigned long long unum;

        /* Make sure there is always space for at least 1 char. */
        if (sdsavail(s)==0) {
            s = sdsMakeRoomFor(s,1);
        }

        switch(*f) {
        case '%':
            next = *(f+1);
            f++;
            switch(next) {
            case 's':
            case 'S':
                str = va_arg(ap,char*);
                l = (next == 's') ? strlen(str) : sdslen(str);
                if (sdsavail(s) < l) {
                    s = sdsMakeRoomFor(s,l);
                }
                memcpy(s+i,str,l);
                sdsinclen(s,l);
                i += l;
                break;
            case 'i':
            case 'I':
                if (next == 'i')
                    num = va_arg(ap,int);
                else
                    num = va_arg(ap,long long);
                {
                    char buf[SDS_LLSTR_SIZE];
                    l = sdsll2str(buf,num);
                    if (sdsavail(s) < l) {
                        s = sdsMakeRoomFor(s,l);
                    }
                    memcpy(s+i,buf,l);
                    sdsinclen(s,l);
                    i += l;
                }
                break;
            case 'u':
            case 'U':
                if (next == 'u')
                    unum = va_arg(ap,unsigned int);
                else
                    unum = va_arg(ap,unsigned long long);
                {
                    char buf[SDS_LLSTR_SIZE];
                    l = sdsull2str(buf,unum);
                    if (sdsavail(s) < l) {
                        s = sdsMakeRoomFor(s,l);
                    }
                    memcpy(s+i,buf,l);
                    sdsinclen(s,l);
                    i += l;
                }
                break;
            default: /* Handle %% and generally %<unknown>. */
                s[i++] = next;
                sdsinclen(s,1);
                break;
            }
            break;
        default:
            s[i++] = *f;
            sdsinclen(s,1);
            break;
        }
        f++;
    }
    va_end(ap);

    /* Add null-term */
    s[i] = '\0';
    return s;
}

/* Remove the part of the string from left and from right composed just of
 * contiguous characters found in 'cset', that is a null terminted C string.
 *
 * After the call, the modified sds string is no longer valid and all the
 * references must be substituted with the new pointer returned by the call.
 *
 * Example:
 *
 * s = sdsnew("AA...AA.a.aa.aHelloWorld     :::");
 * s = sdstrim(s,"Aa. :");
 * printf("%s\n", s);
 *
 * Output will be just "Hello World".
 */
/*
 * 去除sds字符串左右两边的指定字符
 *
 * 参数列表
 *      1. s: 待修剪的字符串
 *      2. cset: 要去除的字符
 * 返回值
 *      因为最后字符串肯定短于或等于原字符串，所以返回的就是入参sds本身
 */
sds sdstrim(sds s, const char *cset) {
    char *start, *end, *sp, *ep;
    size_t len;

    sp = start = s;
    ep = end = s+sdslen(s)-1;
    // 从第一字符开始找，直到cset字符串中不包含该字符为止
    while(sp <= end && strchr(cset, *sp)) sp++;
    // 从最后一个字符开始找，直到cset字符串不包含该字符为止
    // 前面sp已经找过，所以仅需找到sp停留位置即可
    while(ep > sp && strchr(cset, *ep)) ep--;
    // 没必要判断sp和ep的大小,即使sp大也是sp-ep=-1？
    // 计算修剪后新字符串的长度
    len = (sp > ep) ? 0 : ((ep-sp)+1);
    // 仅当左边字符串背修剪过才需要移动
    if (s != sp) memmove(s, sp, len);
    s[len] = '\0';
    sdssetlen(s,len);
    return s;
}

/* Turn the string into a smaller (or equal) string containing only the
 * substring specified by the 'start' and 'end' indexes.
 *
 * start and end can be negative, where -1 means the last character of the
 * string, -2 the penultimate character, and so forth.
 *
 * The interval is inclusive, so the start and end characters will be part
 * of the resulting string.
 *
 * The string is modified in-place.
 *
 * Example:
 *
 * s = sdsnew("Hello World");
 * sdsrange(s,1,-1); => "ello World"
 */
<<<<<<< HEAD
/*
 * 截取给定字符串指定范围[start,end]的内容并设置为该SDS的新内容
 *
 * 参数列表
 *      1. s: 待截取的字符串
 *      2. start: 开始区间（包含）,为负数时则从末尾往前倒数, 实际最小为0
 *      3. end: 结束区间（包含）， 为负数时则从末尾往前倒数, 实际最大为sdslen(s) - 1
 */
=======
>>>>>>> 7721fe83
void sdsrange(sds s, ssize_t start, ssize_t end) {
    size_t newlen, len = sdslen(s);

    if (len == 0) return;
    // 为负数时则从末尾倒数，实际最小为0
    if (start < 0) {
        start = len+start;
        if (start < 0) start = 0;
    }
    if (end < 0) {
        end = len+end;
        if (end < 0) end = 0;
    }
    // 如果设置的start比end大代表着将整个字符串清空(首个字符将被设置为'\0')
    newlen = (start > end) ? 0 : (end-start)+1;
    if (newlen != 0) {
<<<<<<< HEAD
        // 分别检查开始和结束是否超出了字符串本身区间范围
        if (start >= (ssize_t)len) {
            newlen = 0;
            // 超出最大长度则默认为末尾位置
=======
        if (start >= (ssize_t)len) {
            newlen = 0;
>>>>>>> 7721fe83
        } else if (end >= (ssize_t)len) {
            end = len-1;
            newlen = (start > end) ? 0 : (end-start)+1;
        }
    } else {
        start = 0;
    }
    if (start && newlen) memmove(s, s+start, newlen);
    s[newlen] = 0;
    sdssetlen(s,newlen);
}

/* Apply tolower() to every character of the sds string 's'. */
/*
 * 将sds字符串转换为小写
 *
 * 参数列表
 *      1. s: 待转换的字符串
 */
void sdstolower(sds s) {
    size_t len = sdslen(s), j;

    // 循环调用ctype.h库中的标准函数tolower
    for (j = 0; j < len; j++) s[j] = tolower(s[j]);
}

/* Apply toupper() to every character of the sds string 's'. */
/*
 * 将sds字符串转换为大写
 *
 * 参数列表
 *      1. s: 待转换的字符串
 */
void sdstoupper(sds s) {
    size_t len = sdslen(s), j;

    // 循环调用ctype.h库中的标准函数toupper
    for (j = 0; j < len; j++) s[j] = toupper(s[j]);
}

/* Compare two sds strings s1 and s2 with memcmp().
 *
 * Return value:
 *
 *     positive if s1 > s2.
 *     negative if s1 < s2.
 *     0 if s1 and s2 are exactly the same binary string.
 *
 * If two strings share exactly the same prefix, but one of the two has
 * additional characters, the longer string is considered to be greater than
 * the smaller one. */
int sdscmp(const sds s1, const sds s2) {
    size_t l1, l2, minlen;
    int cmp;

    l1 = sdslen(s1);
    l2 = sdslen(s2);
    minlen = (l1 < l2) ? l1 : l2;
    cmp = memcmp(s1,s2,minlen);
    if (cmp == 0) return l1>l2? 1: (l1<l2? -1: 0);
    return cmp;
}

/* Split 's' with separator in 'sep'. An array
 * of sds strings is returned. *count will be set
 * by reference to the number of tokens returned.
 *
 * On out of memory, zero length string, zero length
 * separator, NULL is returned.
 *
 * Note that 'sep' is able to split a string using
 * a multi-character separator. For example
 * sdssplit("foo_-_bar","_-_"); will return two
 * elements "foo" and "bar".
 *
 * This version of the function is binary-safe but
 * requires length arguments. sdssplit() is just the
 * same function but for zero-terminated strings.
 */
<<<<<<< HEAD
/*
 * 以指定分隔符切割字符串
 *
 * 参数列表
 *      1. s: 待切割的字符串
 *      2. len: 待切割字符串长度
 *      3. sep: 分隔符
 *      4. seplen: 分隔符长度
 *      5. count: 出参，分割得到的字符串个数,即结果数组长度
 *
 * 返回值
 *      分割后的字符串数组
 */
=======
>>>>>>> 7721fe83
sds *sdssplitlen(const char *s, ssize_t len, const char *sep, int seplen, int *count) {
    int elements = 0, slots = 5;
    long start = 0, j;
    sds *tokens;

    if (seplen < 1 || len < 0) return NULL;

    tokens = s_malloc(sizeof(sds)*slots);
    if (tokens == NULL) return NULL;

    if (len == 0) {
        *count = 0;
        return tokens;
    }
    for (j = 0; j < (len-(seplen-1)); j++) {
        /* make sure there is room for the next element and the final one */
        if (slots < elements+2) {
            sds *newtokens;

            slots *= 2;
            newtokens = s_realloc(tokens,sizeof(sds)*slots);
            if (newtokens == NULL) goto cleanup;
            tokens = newtokens;
        }
        /* search the separator */
        if ((seplen == 1 && *(s+j) == sep[0]) || (memcmp(s+j,sep,seplen) == 0)) {
            tokens[elements] = sdsnewlen(s+start,j-start);
            if (tokens[elements] == NULL) goto cleanup;
            elements++;
            start = j+seplen;
            j = j+seplen-1; /* skip the separator */
        }
    }
    /* Add the final element. We are sure there is room in the tokens array. */
    tokens[elements] = sdsnewlen(s+start,len-start);
    if (tokens[elements] == NULL) goto cleanup;
    elements++;
    *count = elements;
    return tokens;

cleanup:
    {
        int i;
        for (i = 0; i < elements; i++) sdsfree(tokens[i]);
        s_free(tokens);
        *count = 0;
        return NULL;
    }
}

/* Free the result returned by sdssplitlen(), or do nothing if 'tokens' is NULL. */
/*
 * 释放指定SDS数组内存
 *
 * 参数列表
 *      1. tokens: 待释放的SDS数组
 *      2. count: 数据元素的个数
 */
void sdsfreesplitres(sds *tokens, int count) {
    if (!tokens) return;
    while(count--)
        sdsfree(tokens[count]);
    s_free(tokens);
}

/* Append to the sds string "s" an escaped string representation where
 * all the non-printable characters (tested with isprint()) are turned into
 * escapes in the form "\n\r\a...." or "\x<hex-number>".
 *
 * After the call, the modified sds string is no longer valid and all the
 * references must be substituted with the new pointer returned by the call. */
sds sdscatrepr(sds s, const char *p, size_t len) {
    s = sdscatlen(s,"\"",1);
    while(len--) {
        switch(*p) {
        case '\\':
        case '"':
            s = sdscatprintf(s,"\\%c",*p);
            break;
        case '\n': s = sdscatlen(s,"\\n",2); break;
        case '\r': s = sdscatlen(s,"\\r",2); break;
        case '\t': s = sdscatlen(s,"\\t",2); break;
        case '\a': s = sdscatlen(s,"\\a",2); break;
        case '\b': s = sdscatlen(s,"\\b",2); break;
        default:
            if (isprint(*p))
                s = sdscatprintf(s,"%c",*p);
            else
                s = sdscatprintf(s,"\\x%02x",(unsigned char)*p);
            break;
        }
        p++;
    }
    return sdscatlen(s,"\"",1);
}

/* Helper function for sdssplitargs() that returns non zero if 'c'
 * is a valid hex digit. */
int is_hex_digit(char c) {
    return (c >= '0' && c <= '9') || (c >= 'a' && c <= 'f') ||
           (c >= 'A' && c <= 'F');
}

/* Helper function for sdssplitargs() that converts a hex digit into an
 * integer from 0 to 15 */
/*
 * 将16进制转换为10进制
 *
 * 参数列表
 *      c: 待转换的16进制字符,范围[0,F]
 *
 * 返回值
 *      对应的十进制数，不合法的输出则返回0
 */
int hex_digit_to_int(char c) {
    switch(c) {
    case '0': return 0;
    case '1': return 1;
    case '2': return 2;
    case '3': return 3;
    case '4': return 4;
    case '5': return 5;
    case '6': return 6;
    case '7': return 7;
    case '8': return 8;
    case '9': return 9;
    case 'a': case 'A': return 10;
    case 'b': case 'B': return 11;
    case 'c': case 'C': return 12;
    case 'd': case 'D': return 13;
    case 'e': case 'E': return 14;
    case 'f': case 'F': return 15;
    default: return 0;
    }
}

/* Split a line into arguments, where every argument can be in the
 * following programming-language REPL-alike form:
 *
 * foo bar "newline are supported\n" and "\xff\x00otherstuff"
 *
 * The number of arguments is stored into *argc, and an array
 * of sds is returned.
 *
 * The caller should free the resulting array of sds strings with
 * sdsfreesplitres().
 *
 * Note that sdscatrepr() is able to convert back a string into
 * a quoted string in the same format sdssplitargs() is able to parse.
 *
 * The function returns the allocated tokens on success, even when the
 * input string is empty, or NULL if the input contains unbalanced
 * quotes or closed quotes followed by non space characters
 * as in: "foo"bar or "foo'
 */
/*
 * 将文本解析为一组参数值
 *
 * 参数列表
 *      1. line: 文本行
 *      2. argc: 出参，解析出来的参数的个数
 *
 * 返回值
 *      一组字符串参数
 */
sds *sdssplitargs(const char *line, int *argc) {
    const char *p = line;
    char *current = NULL;
    char **vector = NULL;

    *argc = 0;
    while(1) {
        /* skip blanks */
        while(*p && isspace(*p)) p++;
        if (*p) {
            /* get a token */
            int inq=0;  /* set to 1 if we are in "quotes" */
            int insq=0; /* set to 1 if we are in 'single quotes' */
            int done=0;

            if (current == NULL) current = sdsempty();
            while(!done) {
                if (inq) {
                    if (*p == '\\' && *(p+1) == 'x' &&
                                             is_hex_digit(*(p+2)) &&
                                             is_hex_digit(*(p+3)))
                    {
                        unsigned char byte;

                        byte = (hex_digit_to_int(*(p+2))*16)+
                                hex_digit_to_int(*(p+3));
                        current = sdscatlen(current,(char*)&byte,1);
                        p += 3;
                    } else if (*p == '\\' && *(p+1)) {
                        char c;

                        p++;
                        switch(*p) {
                        case 'n': c = '\n'; break;
                        case 'r': c = '\r'; break;
                        case 't': c = '\t'; break;
                        case 'b': c = '\b'; break;
                        case 'a': c = '\a'; break;
                        default: c = *p; break;
                        }
                        current = sdscatlen(current,&c,1);
                    } else if (*p == '"') {
                        /* closing quote must be followed by a space or
                         * nothing at all. */
                        if (*(p+1) && !isspace(*(p+1))) goto err;
                        done=1;
                    } else if (!*p) {
                        /* unterminated quotes */
                        goto err;
                    } else {
                        current = sdscatlen(current,p,1);
                    }
                } else if (insq) {
                    if (*p == '\\' && *(p+1) == '\'') {
                        p++;
                        current = sdscatlen(current,"'",1);
                    } else if (*p == '\'') {
                        /* closing quote must be followed by a space or
                         * nothing at all. */
                        if (*(p+1) && !isspace(*(p+1))) goto err;
                        done=1;
                    } else if (!*p) {
                        /* unterminated quotes */
                        goto err;
                    } else {
                        current = sdscatlen(current,p,1);
                    }
                } else {
                    switch(*p) {
                    case ' ':
                    case '\n':
                    case '\r':
                    case '\t':
                    case '\0':
                        done=1;
                        break;
                    case '"':
                        inq=1;
                        break;
                    case '\'':
                        insq=1;
                        break;
                    default:
                        current = sdscatlen(current,p,1);
                        break;
                    }
                }
                if (*p) p++;
            }
            /* add the token to the vector */
            vector = s_realloc(vector,((*argc)+1)*sizeof(char*));
            vector[*argc] = current;
            (*argc)++;
            current = NULL;
        } else {
            /* Even on empty input string return something not NULL. */
            if (vector == NULL) vector = s_malloc(sizeof(void*));
            return vector;
        }
    }

err:
    while((*argc)--)
        sdsfree(vector[*argc]);
    s_free(vector);
    if (current) sdsfree(current);
    *argc = 0;
    return NULL;
}

/* Modify the string substituting all the occurrences of the set of
 * characters specified in the 'from' string to the corresponding character
 * in the 'to' array.
 *
 * For instance: sdsmapchars(mystring, "ho", "01", 2)
 * will have the effect of turning the string "hello" into "0ell1".
 *
 * The function returns the sds string pointer, that is always the same
 * as the input pointer since no resize is needed. */
sds sdsmapchars(sds s, const char *from, const char *to, size_t setlen) {
    size_t j, i, l = sdslen(s);

    for (j = 0; j < l; j++) {
        for (i = 0; i < setlen; i++) {
            if (s[j] == from[i]) {
                s[j] = to[i];
                break;
            }
        }
    }
    return s;
}

/* Join an array of C strings using the specified separator (also a C string).
 * Returns the result as an sds string. */
sds sdsjoin(char **argv, int argc, char *sep) {
    sds join = sdsempty();
    int j;

    for (j = 0; j < argc; j++) {
        join = sdscat(join, argv[j]);
        if (j != argc-1) join = sdscat(join,sep);
    }
    return join;
}

/* Like sdsjoin, but joins an array of SDS strings. */
sds sdsjoinsds(sds *argv, int argc, const char *sep, size_t seplen) {
    sds join = sdsempty();
    int j;

    for (j = 0; j < argc; j++) {
        join = sdscatsds(join, argv[j]);
        if (j != argc-1) join = sdscatlen(join,sep,seplen);
    }
    return join;
}

/* Wrappers to the allocators used by SDS. Note that SDS will actually
 * just use the macros defined into sdsalloc.h in order to avoid to pay
 * the overhead of function calls. Here we define these wrappers only for
 * the programs SDS is linked to, if they want to touch the SDS internals
 * even if they use a different allocator. */
void *sds_malloc(size_t size) { return s_malloc(size); }
void *sds_realloc(void *ptr, size_t size) { return s_realloc(ptr,size); }
void sds_free(void *ptr) { s_free(ptr); }

#if defined(SDS_TEST_MAIN)
#include <stdio.h>
#include "testhelp.h"
#include "limits.h"

#define UNUSED(x) (void)(x)
int sdsTest(void) {
    {
        sds x = sdsnew("foo"), y;

        test_cond("Create a string and obtain the length",
            sdslen(x) == 3 && memcmp(x,"foo\0",4) == 0)

        sdsfree(x);
        x = sdsnewlen("foo",2);
        test_cond("Create a string with specified length",
            sdslen(x) == 2 && memcmp(x,"fo\0",3) == 0)

        x = sdscat(x,"bar");
        test_cond("Strings concatenation",
            sdslen(x) == 5 && memcmp(x,"fobar\0",6) == 0);

        x = sdscpy(x,"a");
        test_cond("sdscpy() against an originally longer string",
            sdslen(x) == 1 && memcmp(x,"a\0",2) == 0)

        x = sdscpy(x,"xyzxxxxxxxxxxyyyyyyyyyykkkkkkkkkk");
        test_cond("sdscpy() against an originally shorter string",
            sdslen(x) == 33 &&
            memcmp(x,"xyzxxxxxxxxxxyyyyyyyyyykkkkkkkkkk\0",33) == 0)

        sdsfree(x);
        x = sdscatprintf(sdsempty(),"%d",123);
        test_cond("sdscatprintf() seems working in the base case",
            sdslen(x) == 3 && memcmp(x,"123\0",4) == 0)

        sdsfree(x);
        x = sdsnew("--");
        x = sdscatfmt(x, "Hello %s World %I,%I--", "Hi!", LLONG_MIN,LLONG_MAX);
        test_cond("sdscatfmt() seems working in the base case",
            sdslen(x) == 60 &&
            memcmp(x,"--Hello Hi! World -9223372036854775808,"
                     "9223372036854775807--",60) == 0)
        printf("[%s]\n",x);

        sdsfree(x);
        x = sdsnew("--");
        x = sdscatfmt(x, "%u,%U--", UINT_MAX, ULLONG_MAX);
        test_cond("sdscatfmt() seems working with unsigned numbers",
            sdslen(x) == 35 &&
            memcmp(x,"--4294967295,18446744073709551615--",35) == 0)

        sdsfree(x);
        x = sdsnew(" x ");
        sdstrim(x," x");
        test_cond("sdstrim() works when all chars match",
            sdslen(x) == 0)

        sdsfree(x);
        x = sdsnew(" x ");
        sdstrim(x," ");
        test_cond("sdstrim() works when a single char remains",
            sdslen(x) == 1 && x[0] == 'x')

        sdsfree(x);
        x = sdsnew("xxciaoyyy");
        sdstrim(x,"xy");
        test_cond("sdstrim() correctly trims characters",
            sdslen(x) == 4 && memcmp(x,"ciao\0",5) == 0)

        y = sdsdup(x);
        sdsrange(y,1,1);
        test_cond("sdsrange(...,1,1)",
            sdslen(y) == 1 && memcmp(y,"i\0",2) == 0)

        sdsfree(y);
        y = sdsdup(x);
        sdsrange(y,1,-1);
        test_cond("sdsrange(...,1,-1)",
            sdslen(y) == 3 && memcmp(y,"iao\0",4) == 0)

        sdsfree(y);
        y = sdsdup(x);
        sdsrange(y,-2,-1);
        test_cond("sdsrange(...,-2,-1)",
            sdslen(y) == 2 && memcmp(y,"ao\0",3) == 0)

        sdsfree(y);
        y = sdsdup(x);
        sdsrange(y,2,1);
        test_cond("sdsrange(...,2,1)",
            sdslen(y) == 0 && memcmp(y,"\0",1) == 0)

        sdsfree(y);
        y = sdsdup(x);
        sdsrange(y,1,100);
        test_cond("sdsrange(...,1,100)",
            sdslen(y) == 3 && memcmp(y,"iao\0",4) == 0)

        sdsfree(y);
        y = sdsdup(x);
        sdsrange(y,100,100);
        test_cond("sdsrange(...,100,100)",
            sdslen(y) == 0 && memcmp(y,"\0",1) == 0)

        sdsfree(y);
        sdsfree(x);
        x = sdsnew("foo");
        y = sdsnew("foa");
        test_cond("sdscmp(foo,foa)", sdscmp(x,y) > 0)

        sdsfree(y);
        sdsfree(x);
        x = sdsnew("bar");
        y = sdsnew("bar");
        test_cond("sdscmp(bar,bar)", sdscmp(x,y) == 0)

        sdsfree(y);
        sdsfree(x);
        x = sdsnew("aar");
        y = sdsnew("bar");
        test_cond("sdscmp(bar,bar)", sdscmp(x,y) < 0)

        sdsfree(y);
        sdsfree(x);
        x = sdsnewlen("\a\n\0foo\r",7);
        y = sdscatrepr(sdsempty(),x,sdslen(x));
        test_cond("sdscatrepr(...data...)",
            memcmp(y,"\"\\a\\n\\x00foo\\r\"",15) == 0)

        {
            unsigned int oldfree;
            char *p;
            int step = 10, j, i;

            sdsfree(x);
            sdsfree(y);
            x = sdsnew("0");
            test_cond("sdsnew() free/len buffers", sdslen(x) == 1 && sdsavail(x) == 0);

            /* Run the test a few times in order to hit the first two
             * SDS header types. */
            for (i = 0; i < 10; i++) {
                int oldlen = sdslen(x);
                x = sdsMakeRoomFor(x,step);
                int type = x[-1]&SDS_TYPE_MASK;

                test_cond("sdsMakeRoomFor() len", sdslen(x) == oldlen);
                if (type != SDS_TYPE_5) {
                    test_cond("sdsMakeRoomFor() free", sdsavail(x) >= step);
                    oldfree = sdsavail(x);
                }
                p = x+oldlen;
                for (j = 0; j < step; j++) {
                    p[j] = 'A'+j;
                }
                sdsIncrLen(x,step);
            }
            test_cond("sdsMakeRoomFor() content",
                memcmp("0ABCDEFGHIJABCDEFGHIJABCDEFGHIJABCDEFGHIJABCDEFGHIJABCDEFGHIJABCDEFGHIJABCDEFGHIJABCDEFGHIJABCDEFGHIJ",x,101) == 0);
            test_cond("sdsMakeRoomFor() final length",sdslen(x)==101);

            sdsfree(x);
        }
    }
    test_report()
    return 0;
}
#endif

#ifdef SDS_TEST_MAIN
int main(void) {
    return sdsTest();
}
#endif<|MERGE_RESOLUTION|>--- conflicted
+++ resolved
@@ -54,7 +54,8 @@
 #include "sds.h"
 #include "sdsalloc.h"
 
-<<<<<<< HEAD
+
+const char *SDS_NOINIT = "SDS_NOINIT";
 /*
  * 计算sdshdr结构体的大小
  * 由于不同长度的字符串使用不同类型，所以需要传递具体类型
@@ -65,10 +66,6 @@
  * 返回值
  *      指定类型的结构体的大小
  */
-=======
-const char *SDS_NOINIT = "SDS_NOINIT";
-
->>>>>>> 7721fe83
 static inline int sdsHdrSize(char type) {
     // 屏蔽掉前5位因为仅有SDS_TYPE_5大于7且记录的是字符串长度
     switch(type&SDS_TYPE_MASK) {
@@ -903,7 +900,6 @@
  * s = sdsnew("Hello World");
  * sdsrange(s,1,-1); => "ello World"
  */
-<<<<<<< HEAD
 /*
  * 截取给定字符串指定范围[start,end]的内容并设置为该SDS的新内容
  *
@@ -912,8 +908,6 @@
  *      2. start: 开始区间（包含）,为负数时则从末尾往前倒数, 实际最小为0
  *      3. end: 结束区间（包含）， 为负数时则从末尾往前倒数, 实际最大为sdslen(s) - 1
  */
-=======
->>>>>>> 7721fe83
 void sdsrange(sds s, ssize_t start, ssize_t end) {
     size_t newlen, len = sdslen(s);
 
@@ -930,15 +924,10 @@
     // 如果设置的start比end大代表着将整个字符串清空(首个字符将被设置为'\0')
     newlen = (start > end) ? 0 : (end-start)+1;
     if (newlen != 0) {
-<<<<<<< HEAD
         // 分别检查开始和结束是否超出了字符串本身区间范围
         if (start >= (ssize_t)len) {
             newlen = 0;
             // 超出最大长度则默认为末尾位置
-=======
-        if (start >= (ssize_t)len) {
-            newlen = 0;
->>>>>>> 7721fe83
         } else if (end >= (ssize_t)len) {
             end = len-1;
             newlen = (start > end) ? 0 : (end-start)+1;
@@ -1018,7 +1007,6 @@
  * requires length arguments. sdssplit() is just the
  * same function but for zero-terminated strings.
  */
-<<<<<<< HEAD
 /*
  * 以指定分隔符切割字符串
  *
@@ -1032,8 +1020,6 @@
  * 返回值
  *      分割后的字符串数组
  */
-=======
->>>>>>> 7721fe83
 sds *sdssplitlen(const char *s, ssize_t len, const char *sep, int seplen, int *count) {
     int elements = 0, slots = 5;
     long start = 0, j;
