--- conflicted
+++ resolved
@@ -44,17 +44,12 @@
 endif
 
 # To get ARM stack traces if Redis crashes we need a special C flag.
-<<<<<<< HEAD
+ifneq (,$(filter aarch64 armv,$(uname_M)))
+        CFLAGS+=-funwind-tables
+else
 ifneq (,$(findstring armv,$(uname_M)))
         CFLAGS+=-funwind-tables
-=======
-ifneq (,$(filter aarch64 armv,$(uname_M)))
-        CFLAGS+=-funwind-tables
-else
-ifneq (,$(findstring armv,$(uname_M)))
-        CFLAGS+=-funwind-tables
-endif
->>>>>>> 7721fe83
+endif
 endif
 
 # Backwards compatibility for selecting an allocator
@@ -158,11 +153,7 @@
 
 REDIS_SERVER_NAME=redis-server
 REDIS_SENTINEL_NAME=redis-sentinel
-<<<<<<< HEAD
-REDIS_SERVER_OBJ=adlist.o quicklist.o ae.o anet.o dict.o server.o sds.o zmalloc.o lzf_c.o lzf_d.o pqsort.o zipmap.o sha1.o ziplist.o release.o networking.o util.o object.o db.o replication.o rdb.o t_string.o t_list.o t_set.o t_zset.o t_hash.o config.o aof.o pubsub.o multi.o debug.o sort.o intset.o syncio.o cluster.o crc16.o endianconv.o slowlog.o scripting.o bio.o rio.o rand.o memtest.o crc64.o bitops.o sentinel.o notify.o setproctitle.o blocked.o hyperloglog.o latency.o sparkline.o redis-check-rdb.o redis-check-aof.o geo.o lazyfree.o module.o evict.o expire.o geohash.o geohash_helper.o childinfo.o defrag.o siphash.o rax.o
-=======
 REDIS_SERVER_OBJ=adlist.o quicklist.o ae.o anet.o dict.o server.o sds.o zmalloc.o lzf_c.o lzf_d.o pqsort.o zipmap.o sha1.o ziplist.o release.o networking.o util.o object.o db.o replication.o rdb.o t_string.o t_list.o t_set.o t_zset.o t_hash.o config.o aof.o pubsub.o multi.o debug.o sort.o intset.o syncio.o cluster.o crc16.o endianconv.o slowlog.o scripting.o bio.o rio.o rand.o memtest.o crc64.o bitops.o sentinel.o notify.o setproctitle.o blocked.o hyperloglog.o latency.o sparkline.o redis-check-rdb.o redis-check-aof.o geo.o lazyfree.o module.o evict.o expire.o geohash.o geohash_helper.o childinfo.o defrag.o siphash.o rax.o t_stream.o listpack.o localtime.o lolwut.o lolwut5.o
->>>>>>> 7721fe83
 REDIS_CLI_NAME=redis-cli
 REDIS_CLI_OBJ=anet.o adlist.o dict.o redis-cli.o zmalloc.o release.o anet.o ae.o crc64.o siphash.o crc16.o
 REDIS_BENCHMARK_NAME=redis-benchmark
