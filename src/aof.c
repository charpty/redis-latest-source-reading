--- conflicted
+++ resolved
@@ -259,12 +259,6 @@
     if (server.rdb_child_pid != -1) {
         server.aof_rewrite_scheduled = 1;
         serverLog(LL_WARNING,"AOF was enabled but there is already a child process saving an RDB file on disk. An AOF background was scheduled to start when possible.");
-<<<<<<< HEAD
-    } else if (rewriteAppendOnlyFileBackground() == C_ERR) {
-        close(newfd);
-        serverLog(LL_WARNING,"Redis needs to enable the AOF but can't trigger a background AOF rewrite operation. Check the above logs for more info about the error.");
-        return C_ERR;
-=======
     } else {
         /* If there is a pending AOF rewrite, we need to switch it off and
          * start a new one: the old one cannot be reused because it is not
@@ -278,7 +272,6 @@
             serverLog(LL_WARNING,"Redis needs to enable the AOF but can't trigger a background AOF rewrite operation. Check the above logs for more info about the error.");
             return C_ERR;
         }
->>>>>>> 7721fe83
     }
     /* We correctly switched on AOF, now wait for the rewrite to be complete
      * in order to append data on disk. */
