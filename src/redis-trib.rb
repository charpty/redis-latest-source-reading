#!/usr/bin/env ruby

def colorized(str, color)
    return str if !(ENV['TERM'] || '')["xterm"]
    color_code = {
        white: 29,
        bold: '29;1',
        black: 30,
        red: 31,
        green: 32,
        yellow: 33,
        blue: 34,
        magenta: 35,
        cyan: 36,
        gray: 37
    }[color]
    return str if !color_code
    "\033[#{color_code}m#{str}\033[0m"
end

class String

    %w(white bold black red green yellow blue magenta cyan gray).each{|color|
        color = :"#{color}"
        define_method(color){
            colorized(self, color)
        }
    }

end

<<<<<<< HEAD
class RedisTrib
    def initialize
        @nodes = []
        @fix = false
        @errors = []
        @timeout = MigrateDefaultTimeout
    end

    def check_arity(req_args, num_args)
        if ((req_args > 0 and num_args != req_args) ||
           (req_args < 0 and num_args < req_args.abs))
           xputs "[ERR] Wrong number of arguments for specified sub command"
           exit 1
        end
    end

    def add_node(node)
        @nodes << node
    end

    def reset_nodes
        @nodes = []
    end

    def cluster_error(msg)
        @errors << msg
        xputs msg
    end

    # Return the node with the specified ID or Nil.
    def get_node_by_name(name)
        @nodes.each{|n|
            return n if n.info[:name] == name.downcase
        }
        return nil
    end

    # Like get_node_by_name but the specified name can be just the first
    # part of the node ID as long as the prefix in unique across the
    # cluster.
    def get_node_by_abbreviated_name(name)
        l = name.length
        candidates = []
        @nodes.each{|n|
            if n.info[:name][0...l] == name.downcase
                candidates << n
            end
        }
        return nil if candidates.length != 1
        candidates[0]
    end

    # This function returns the master that has the least number of replicas
    # in the cluster. If there are multiple masters with the same smaller
    # number of replicas, one at random is returned.
    def get_master_with_least_replicas
        masters = @nodes.select{|n| n.has_flag? "master"}
        sorted = masters.sort{|a,b|
            a.info[:replicas].length <=> b.info[:replicas].length
        }
        sorted[0]
    end

    def check_cluster(opt={})
        xputs ">>> Performing Cluster Check (using node #{@nodes[0]})"
        show_nodes if !opt[:quiet]
        check_config_consistency
        check_open_slots
        check_slots_coverage
    end

    def show_cluster_info
        masters = 0
        keys = 0
        @nodes.each{|n|
            if n.has_flag?("master")
                puts "#{n} (#{n.info[:name][0...8]}...) -> #{n.r.dbsize} keys | #{n.slots.length} slots | "+
                     "#{n.info[:replicas].length} slaves."
                masters += 1
                keys += n.r.dbsize
            end
        }
        xputs "[OK] #{keys} keys in #{masters} masters."
        keys_per_slot = sprintf("%.2f",keys/16384.0)
        puts "#{keys_per_slot} keys per slot on average."
    end

    # Merge slots of every known node. If the resulting slots are equal
    # to ClusterHashSlots, then all slots are served.
    def covered_slots
        slots = {}
        @nodes.each{|n|
            slots = slots.merge(n.slots)
        }
        slots
    end

    def check_slots_coverage
        xputs ">>> Check slots coverage..."
        slots = covered_slots
        if slots.length == ClusterHashSlots
            xputs "[OK] All #{ClusterHashSlots} slots covered."
        else
            cluster_error \
                "[ERR] Not all #{ClusterHashSlots} slots are covered by nodes."
            fix_slots_coverage if @fix
        end
    end

    def check_open_slots
        xputs ">>> Check for open slots..."
        open_slots = []
        @nodes.each{|n|
            if n.info[:migrating].size > 0
                cluster_error \
                    "[WARNING] Node #{n} has slots in migrating state (#{n.info[:migrating].keys.join(",")})."
                open_slots += n.info[:migrating].keys
            end
            if n.info[:importing].size > 0
                cluster_error \
                    "[WARNING] Node #{n} has slots in importing state (#{n.info[:importing].keys.join(",")})."
                open_slots += n.info[:importing].keys
            end
        }
        open_slots.uniq!
        if open_slots.length > 0
            xputs "[WARNING] The following slots are open: #{open_slots.join(",")}"
        end
        if @fix
            open_slots.each{|slot| fix_open_slot slot}
        end
    end

    def nodes_with_keys_in_slot(slot)
        nodes = []
        @nodes.each{|n|
            next if n.has_flag?("slave")
            nodes << n if n.r.cluster("getkeysinslot",slot,1).length > 0
        }
        nodes
    end

    def fix_slots_coverage
        not_covered = (0...ClusterHashSlots).to_a - covered_slots.keys
        xputs ">>> Fixing slots coverage..."
        xputs "List of not covered slots: " + not_covered.join(",")

        # For every slot, take action depending on the actual condition:
        # 1) No node has keys for this slot.
        # 2) A single node has keys for this slot.
        # 3) Multiple nodes have keys for this slot.
        slots = {}
        not_covered.each{|slot|
            nodes = nodes_with_keys_in_slot(slot)
            slots[slot] = nodes
            xputs "Slot #{slot} has keys in #{nodes.length} nodes: #{nodes.join(", ")}"
        }

        none = slots.select {|k,v| v.length == 0}
        single = slots.select {|k,v| v.length == 1}
        multi = slots.select {|k,v| v.length > 1}

        # Handle case "1": keys in no node.
        if none.length > 0
            xputs "The folowing uncovered slots have no keys across the cluster:"
            xputs none.keys.join(",")
            yes_or_die "Fix these slots by covering with a random node?"
            none.each{|slot,nodes|
                node = @nodes.sample
                xputs ">>> Covering slot #{slot} with #{node}"
                node.r.cluster("addslots",slot)
            }
        end

        # Handle case "2": keys only in one node.
        if single.length > 0
            xputs "The folowing uncovered slots have keys in just one node:"
            puts single.keys.join(",")
            yes_or_die "Fix these slots by covering with those nodes?"
            single.each{|slot,nodes|
                xputs ">>> Covering slot #{slot} with #{nodes[0]}"
                nodes[0].r.cluster("addslots",slot)
            }
        end

        # Handle case "3": keys in multiple nodes.
        if multi.length > 0
            xputs "The folowing uncovered slots have keys in multiple nodes:"
            xputs multi.keys.join(",")
            yes_or_die "Fix these slots by moving keys into a single node?"
            multi.each{|slot,nodes|
                target = get_node_with_most_keys_in_slot(nodes,slot)
                xputs ">>> Covering slot #{slot} moving keys to #{target}"

                target.r.cluster('addslots',slot)
                target.r.cluster('setslot',slot,'stable')
                nodes.each{|src|
                    next if src == target
                    # Set the source node in 'importing' state (even if we will
                    # actually migrate keys away) in order to avoid receiving
                    # redirections for MIGRATE.
                    src.r.cluster('setslot',slot,'importing',target.info[:name])
                    move_slot(src,target,slot,:dots=>true,:fix=>true,:cold=>true)
                    src.r.cluster('setslot',slot,'stable')
                }
            }
        end
    end

    # Return the owner of the specified slot
    def get_slot_owners(slot)
        owners = []
        @nodes.each{|n|
            next if n.has_flag?("slave")
            n.slots.each{|s,_|
                owners << n if s == slot
            }
        }
        owners
    end

    # Return the node, among 'nodes' with the greatest number of keys
    # in the specified slot.
    def get_node_with_most_keys_in_slot(nodes,slot)
        best = nil
        best_numkeys = 0
        @nodes.each{|n|
            next if n.has_flag?("slave")
            numkeys = n.r.cluster("countkeysinslot",slot)
            if numkeys > best_numkeys || best == nil
                best = n
                best_numkeys = numkeys
            end
        }
        return best
    end

    # Slot 'slot' was found to be in importing or migrating state in one or
    # more nodes. This function fixes this condition by migrating keys where
    # it seems more sensible.
    def fix_open_slot(slot)
        puts ">>> Fixing open slot #{slot}"

        # Try to obtain the current slot owner, according to the current
        # nodes configuration.
        owners = get_slot_owners(slot)
        owner = owners[0] if owners.length == 1

        migrating = []
        importing = []
        @nodes.each{|n|
            next if n.has_flag? "slave"
            if n.info[:migrating][slot]
                migrating << n
            elsif n.info[:importing][slot]
                importing << n
            elsif n.r.cluster("countkeysinslot",slot) > 0 && n != owner
                xputs "*** Found keys about slot #{slot} in node #{n}!"
                importing << n
            end
        }
        puts "Set as migrating in: #{migrating.join(",")}"
        puts "Set as importing in: #{importing.join(",")}"

        # If there is no slot owner, set as owner the slot with the biggest
        # number of keys, among the set of migrating / importing nodes.
        if !owner
            xputs ">>> Nobody claims ownership, selecting an owner..."
            owner = get_node_with_most_keys_in_slot(@nodes,slot)

            # If we still don't have an owner, we can't fix it.
            if !owner
                xputs "[ERR] Can't select a slot owner. Impossible to fix."
                exit 1
            end

            # Use ADDSLOTS to assign the slot.
            puts "*** Configuring #{owner} as the slot owner"
            owner.r.cluster("setslot",slot,"stable")
            owner.r.cluster("addslots",slot)
            # Make sure this information will propagate. Not strictly needed
            # since there is no past owner, so all the other nodes will accept
            # whatever epoch this node will claim the slot with.
            owner.r.cluster("bumpepoch")

            # Remove the owner from the list of migrating/importing
            # nodes.
            migrating.delete(owner)
            importing.delete(owner)
        end

        # If there are multiple owners of the slot, we need to fix it
        # so that a single node is the owner and all the other nodes
        # are in importing state. Later the fix can be handled by one
        # of the base cases above.
        #
        # Note that this case also covers multiple nodes having the slot
        # in migrating state, since migrating is a valid state only for
        # slot owners.
        if owners.length > 1
            owner = get_node_with_most_keys_in_slot(owners,slot)
            owners.each{|n|
                next if n == owner
                n.r.cluster('delslots',slot)
                n.r.cluster('setslot',slot,'importing',owner.info[:name])
                importing.delete(n) # Avoid duplciates
                importing << n
            }
            owner.r.cluster('bumpepoch')
        end

        # Case 1: The slot is in migrating state in one slot, and in
        #         importing state in 1 slot. That's trivial to address.
        if migrating.length == 1 && importing.length == 1
            move_slot(migrating[0],importing[0],slot,:dots=>true,:fix=>true)
        # Case 2: There are multiple nodes that claim the slot as importing,
        # they probably got keys about the slot after a restart so opened
        # the slot. In this case we just move all the keys to the owner
        # according to the configuration.
        elsif migrating.length == 0 && importing.length > 0
            xputs ">>> Moving all the #{slot} slot keys to its owner #{owner}"
            importing.each {|node|
                next if node == owner
                move_slot(node,owner,slot,:dots=>true,:fix=>true,:cold=>true)
                xputs ">>> Setting #{slot} as STABLE in #{node}"
                node.r.cluster("setslot",slot,"stable")
            }
        # Case 3: There are no slots claiming to be in importing state, but
        # there is a migrating node that actually don't have any key. We
        # can just close the slot, probably a reshard interrupted in the middle.
        elsif importing.length == 0 && migrating.length == 1 &&
              migrating[0].r.cluster("getkeysinslot",slot,10).length == 0
            migrating[0].r.cluster("setslot",slot,"stable")
        else
            xputs "[ERR] Sorry, Redis-trib can't fix this slot yet (work in progress). Slot is set as migrating in #{migrating.join(",")}, as importing in #{importing.join(",")}, owner is #{owner}"
        end
    end

    # Check if all the nodes agree about the cluster configuration
    def check_config_consistency
        if !is_config_consistent?
            cluster_error "[ERR] Nodes don't agree about configuration!"
        else
            xputs "[OK] All nodes agree about slots configuration."
        end
    end

    def is_config_consistent?
        signatures=[]
        @nodes.each{|n|
            signatures << n.get_config_signature
        }
        return signatures.uniq.length == 1
    end

    def wait_cluster_join
        print "Waiting for the cluster to join"
        while !is_config_consistent?
            print "."
            STDOUT.flush
            sleep 1
        end
        print "\n"
    end

    def alloc_slots
        nodes_count = @nodes.length
        masters_count = @nodes.length / (@replicas+1)
        masters = []

        # The first step is to split instances by IP. This is useful as
        # we'll try to allocate master nodes in different physical machines
        # (as much as possible) and to allocate slaves of a given master in
        # different physical machines as well.
        #
        # This code assumes just that if the IP is different, than it is more
        # likely that the instance is running in a different physical host
        # or at least a different virtual machine.
        ips = {}
        @nodes.each{|n|
            ips[n.info[:host]] = [] if !ips[n.info[:host]]
            ips[n.info[:host]] << n
        }

        # Select master instances
        puts "Using #{masters_count} masters:"
        interleaved = []
        stop = false
        while not stop do
            # Take one node from each IP until we run out of nodes
            # across every IP.
            ips.each do |ip,nodes|
                if nodes.empty?
                    # if this IP has no remaining nodes, check for termination
                    if interleaved.length == nodes_count
                        # stop when 'interleaved' has accumulated all nodes
                        stop = true
                        next
                    end
                else
                    # else, move one node from this IP to 'interleaved'
                    interleaved.push nodes.shift
                end
            end
        end

        masters = interleaved.slice!(0, masters_count)
        nodes_count -= masters.length

        masters.each{|m| puts m}

        # Rotating the list sometimes helps to get better initial
        # anti-affinity before the optimizer runs.
        interleaved.push interleaved.shift

        # Alloc slots on masters. After interleaving to get just the first N
        # should be optimal. With slaves is more complex, see later...
        slots_per_node = ClusterHashSlots.to_f / masters_count
        first = 0
        cursor = 0.0
        masters.each_with_index{|n,masternum|
            last = (cursor+slots_per_node-1).round
            if last > ClusterHashSlots || masternum == masters.length-1
                last = ClusterHashSlots-1
            end
            last = first if last < first # Min step is 1.
            n.add_slots first..last
            first = last+1
            cursor += slots_per_node
        }

        # Select N replicas for every master.
        # We try to split the replicas among all the IPs with spare nodes
        # trying to avoid the host where the master is running, if possible.
        #
        # Note we loop two times.  The first loop assigns the requested
        # number of replicas to each master.  The second loop assigns any
        # remaining instances as extra replicas to masters.  Some masters
        # may end up with more than their requested number of replicas, but
        # all nodes will be used.
        assignment_verbose = false

        [:requested,:unused].each do |assign|
            masters.each do |m|
                assigned_replicas = 0
                while assigned_replicas < @replicas
                    break if nodes_count == 0
                    if assignment_verbose
                        if assign == :requested
                            puts "Requesting total of #{@replicas} replicas " \
                                 "(#{assigned_replicas} replicas assigned " \
                                 "so far with #{nodes_count} total remaining)."
                        elsif assign == :unused
                            puts "Assigning extra instance to replication " \
                                 "role too (#{nodes_count} remaining)."
                        end
                    end

                    # Return the first node not matching our current master
                    node = interleaved.find{|n| n.info[:host] != m.info[:host]}

                    # If we found a node, use it as a best-first match.
                    # Otherwise, we didn't find a node on a different IP, so we
                    # go ahead and use a same-IP replica.
                    if node
                        slave = node
                        interleaved.delete node
                    else
                        slave = interleaved.shift
                    end
                    slave.set_as_replica(m.info[:name])
                    nodes_count -= 1
                    assigned_replicas += 1
                    puts "Adding replica #{slave} to #{m}"

                    # If we are in the "assign extra nodes" loop,
                    # we want to assign one extra replica to each
                    # master before repeating masters.
                    # This break lets us assign extra replicas to masters
                    # in a round-robin way.
                    break if assign == :unused
                end
            end
        end

        optimize_anti_affinity
    end

    def optimize_anti_affinity
        score,aux = get_anti_affinity_score
        return if score == 0

        xputs ">>> Trying to optimize slaves allocation for anti-affinity"

        maxiter = 500*@nodes.length # Effort is proportional to cluster size...
        while maxiter > 0
            score,offenders = get_anti_affinity_score
            break if score == 0 # Optimal anti affinity reached

            # We'll try to randomly swap a slave's assigned master causing
            # an affinity problem with another random slave, to see if we
            # can improve the affinity.
            first = offenders.shuffle.first
            nodes = @nodes.select{|n| n != first && n.info[:replicate]}
            break if nodes.length == 0
            second = nodes.shuffle.first

            first_master = first.info[:replicate]
            second_master = second.info[:replicate]
            first.set_as_replica(second_master)
            second.set_as_replica(first_master)

            new_score,aux = get_anti_affinity_score
            # If the change actually makes thing worse, revert. Otherwise
            # leave as it is becuase the best solution may need a few
            # combined swaps.
            if new_score > score
                first.set_as_replica(first_master)
                second.set_as_replica(second_master)
            end

            maxiter -= 1
        end

        score,aux = get_anti_affinity_score
        if score == 0
            xputs "[OK] Perfect anti-affinity obtained!"
        elsif score >= 10000
            puts "[WARNING] Some slaves are in the same host as their master"
        else
            puts "[WARNING] Some slaves of the same master are in the same host"
        end
    end

    # Return the anti-affinity score, which is a measure of the amount of
    # violations of anti-affinity in the current cluster layout, that is, how
    # badly the masters and slaves are distributed in the different IP
    # addresses so that slaves of the same master are not in the master
    # host and are also in different hosts.
    #
    # The score is calculated as follows:
    #
    # SAME_AS_MASTER = 10000 * each slave in the same IP of its master.
    # SAME_AS_SLAVE  = 1 * each slave having the same IP as another slave
    #                      of the same master.
    # FINAL_SCORE = SAME_AS_MASTER + SAME_AS_SLAVE
    #
    # So a greater score means a worse anti-affinity level, while zero
    # means perfect anti-affinity.
    #
    # The anti affinity optimizator will try to get a score as low as
    # possible. Since we do not want to sacrifice the fact that slaves should
    # not be in the same host as the master, we assign 10000 times the score
    # to this violation, so that we'll optimize for the second factor only
    # if it does not impact the first one.
    #
    # The function returns two things: the above score, and the list of
    # offending slaves, so that the optimizer can try changing the
    # configuration of the slaves violating the anti-affinity goals.
    def get_anti_affinity_score
        score = 0
        offending = [] # List of offending slaves to return to the caller

        # First, split nodes by host
        host_to_node = {}
        @nodes.each{|n|
            host = n.info[:host]
            host_to_node[host] = [] if host_to_node[host] == nil
            host_to_node[host] << n
        }

        # Then, for each set of nodes in the same host, split by
        # related nodes (masters and slaves which are involved in
        # replication of each other)
        host_to_node.each{|host,nodes|
            related = {}
            nodes.each{|n|
                if !n.info[:replicate]
                    name = n.info[:name]
                    related[name] = [] if related[name] == nil
                    related[name] << :m
                else
                    name = n.info[:replicate]
                    related[name] = [] if related[name] == nil
                    related[name] << :s
                end
            }

            # Now it's trivial to check, for each related group having the
            # same host, what is their local score.
            related.each{|id,types|
                next if types.length < 2
                types.sort! # Make sure :m if the first if any
                if types[0] == :m
                    score += 10000 * (types.length-1)
                else
                    score += 1 * types.length
                end

                # Populate the list of offending nodes
                @nodes.each{|n|
                    if n.info[:replicate] == id &&
                       n.info[:host] == host
                       offending << n
                    end
                }
            }
        }
        return score,offending
    end

    def flush_nodes_config
        @nodes.each{|n|
            n.flush_node_config
        }
    end

    def show_nodes
        @nodes.each{|n|
            xputs n.info_string
        }
    end

    # Redis Cluster config epoch collision resolution code is able to eventually
    # set a different epoch to each node after a new cluster is created, but
    # it is slow compared to assign a progressive config epoch to each node
    # before joining the cluster. However we do just a best-effort try here
    # since if we fail is not a problem.
    def assign_config_epoch
        config_epoch = 1
        @nodes.each{|n|
            begin
                n.r.cluster("set-config-epoch",config_epoch)
            rescue
            end
            config_epoch += 1
        }
    end

    def join_cluster
        # We use a brute force approach to make sure the node will meet
        # each other, that is, sending CLUSTER MEET messages to all the nodes
        # about the very same node.
        # Thanks to gossip this information should propagate across all the
        # cluster in a matter of seconds.
        first = false
        @nodes.each{|n|
            if !first then first = n.info; next; end # Skip the first node
            n.r.cluster("meet",first[:host],first[:port])
        }
    end

    def yes_or_die(msg)
        print "#{msg} (type 'yes' to accept): "
        STDOUT.flush
        if !(STDIN.gets.chomp.downcase == "yes")
            xputs "*** Aborting..."
            exit 1
        end
    end
=======
COMMANDS = %w(create check info fix reshard rebalance add-node 
              del-node set-timeout call import help)
>>>>>>> 7721fe83

ALLOWED_OPTIONS={
    "create" => {"replicas" => true},
    "add-node" => {"slave" => false, "master-id" => true},
    "import" => {"from" => :required, "copy" => false, "replace" => false},
    "reshard" => {"from" => true, "to" => true, "slots" => true, "yes" => false, "timeout" => true, "pipeline" => true},
    "rebalance" => {"weight" => [], "auto-weights" => false, "use-empty-masters" => false, "timeout" => true, "simulate" => false, "pipeline" => true, "threshold" => true},
    "fix" => {"timeout" => 0},
}

def parse_options(cmd)
    cmd = cmd.downcase
    idx = 0
    options = {}
    args = []
    while (arg = ARGV.shift)
        if arg[0..1] == "--"
            option = arg[2..-1]

            # --verbose is a global option
            if option == "--verbose"
                options['verbose'] = true
                next
            end
            if ALLOWED_OPTIONS[cmd] == nil || 
               ALLOWED_OPTIONS[cmd][option] == nil
                next
            end
            if ALLOWED_OPTIONS[cmd][option] != false
                value = ARGV.shift
                next if !value
            else
                value = true
            end

            # If the option is set to [], it's a multiple arguments
            # option. We just queue every new value into an array.
            if ALLOWED_OPTIONS[cmd][option] == []
                options[option] = [] if !options[option]
                options[option] << value
            else
                options[option] = value
            end
        else
            next if arg[0,1] == '-'
            args << arg
        end
    end

    return options,args
end

def command_example(cmd, args, opts)
    cmd = "redis-cli --cluster #{cmd}"
    args.each{|a| 
        a = a.to_s
        a = a.inspect if a[' ']
        cmd << " #{a}"
    }
    opts.each{|opt, val|
        opt = " --cluster-#{opt.downcase}"
        if val != true
            val = val.join(' ') if val.is_a? Array
            opt << " #{val}"
        end
        cmd << opt
    }
    cmd
end

$command = ARGV.shift
$opts, $args = parse_options($command) if $command

puts "WARNING: redis-trib.rb is not longer available!".yellow
puts "You should use #{'redis-cli'.bold} instead."
puts ''
puts "All commands and features belonging to redis-trib.rb "+
     "have been moved\nto redis-cli."
puts "In order to use them you should call redis-cli with the #{'--cluster'.bold}"
puts "option followed by the subcommand name, arguments and options."
puts ''
puts "Use the following syntax:"
puts "redis-cli --cluster SUBCOMMAND [ARGUMENTS] [OPTIONS]".bold
puts ''
puts "Example:"
if $command
    example = command_example $command, $args, $opts
else
    example = "redis-cli --cluster info 127.0.0.1:7000"
end
puts example.bold
puts ''
puts "To get help about all subcommands, type:"
puts "redis-cli --cluster help".bold
puts ''
exit 1<|MERGE_RESOLUTION|>--- conflicted
+++ resolved
@@ -29,671 +29,8 @@
 
 end
 
-<<<<<<< HEAD
-class RedisTrib
-    def initialize
-        @nodes = []
-        @fix = false
-        @errors = []
-        @timeout = MigrateDefaultTimeout
-    end
-
-    def check_arity(req_args, num_args)
-        if ((req_args > 0 and num_args != req_args) ||
-           (req_args < 0 and num_args < req_args.abs))
-           xputs "[ERR] Wrong number of arguments for specified sub command"
-           exit 1
-        end
-    end
-
-    def add_node(node)
-        @nodes << node
-    end
-
-    def reset_nodes
-        @nodes = []
-    end
-
-    def cluster_error(msg)
-        @errors << msg
-        xputs msg
-    end
-
-    # Return the node with the specified ID or Nil.
-    def get_node_by_name(name)
-        @nodes.each{|n|
-            return n if n.info[:name] == name.downcase
-        }
-        return nil
-    end
-
-    # Like get_node_by_name but the specified name can be just the first
-    # part of the node ID as long as the prefix in unique across the
-    # cluster.
-    def get_node_by_abbreviated_name(name)
-        l = name.length
-        candidates = []
-        @nodes.each{|n|
-            if n.info[:name][0...l] == name.downcase
-                candidates << n
-            end
-        }
-        return nil if candidates.length != 1
-        candidates[0]
-    end
-
-    # This function returns the master that has the least number of replicas
-    # in the cluster. If there are multiple masters with the same smaller
-    # number of replicas, one at random is returned.
-    def get_master_with_least_replicas
-        masters = @nodes.select{|n| n.has_flag? "master"}
-        sorted = masters.sort{|a,b|
-            a.info[:replicas].length <=> b.info[:replicas].length
-        }
-        sorted[0]
-    end
-
-    def check_cluster(opt={})
-        xputs ">>> Performing Cluster Check (using node #{@nodes[0]})"
-        show_nodes if !opt[:quiet]
-        check_config_consistency
-        check_open_slots
-        check_slots_coverage
-    end
-
-    def show_cluster_info
-        masters = 0
-        keys = 0
-        @nodes.each{|n|
-            if n.has_flag?("master")
-                puts "#{n} (#{n.info[:name][0...8]}...) -> #{n.r.dbsize} keys | #{n.slots.length} slots | "+
-                     "#{n.info[:replicas].length} slaves."
-                masters += 1
-                keys += n.r.dbsize
-            end
-        }
-        xputs "[OK] #{keys} keys in #{masters} masters."
-        keys_per_slot = sprintf("%.2f",keys/16384.0)
-        puts "#{keys_per_slot} keys per slot on average."
-    end
-
-    # Merge slots of every known node. If the resulting slots are equal
-    # to ClusterHashSlots, then all slots are served.
-    def covered_slots
-        slots = {}
-        @nodes.each{|n|
-            slots = slots.merge(n.slots)
-        }
-        slots
-    end
-
-    def check_slots_coverage
-        xputs ">>> Check slots coverage..."
-        slots = covered_slots
-        if slots.length == ClusterHashSlots
-            xputs "[OK] All #{ClusterHashSlots} slots covered."
-        else
-            cluster_error \
-                "[ERR] Not all #{ClusterHashSlots} slots are covered by nodes."
-            fix_slots_coverage if @fix
-        end
-    end
-
-    def check_open_slots
-        xputs ">>> Check for open slots..."
-        open_slots = []
-        @nodes.each{|n|
-            if n.info[:migrating].size > 0
-                cluster_error \
-                    "[WARNING] Node #{n} has slots in migrating state (#{n.info[:migrating].keys.join(",")})."
-                open_slots += n.info[:migrating].keys
-            end
-            if n.info[:importing].size > 0
-                cluster_error \
-                    "[WARNING] Node #{n} has slots in importing state (#{n.info[:importing].keys.join(",")})."
-                open_slots += n.info[:importing].keys
-            end
-        }
-        open_slots.uniq!
-        if open_slots.length > 0
-            xputs "[WARNING] The following slots are open: #{open_slots.join(",")}"
-        end
-        if @fix
-            open_slots.each{|slot| fix_open_slot slot}
-        end
-    end
-
-    def nodes_with_keys_in_slot(slot)
-        nodes = []
-        @nodes.each{|n|
-            next if n.has_flag?("slave")
-            nodes << n if n.r.cluster("getkeysinslot",slot,1).length > 0
-        }
-        nodes
-    end
-
-    def fix_slots_coverage
-        not_covered = (0...ClusterHashSlots).to_a - covered_slots.keys
-        xputs ">>> Fixing slots coverage..."
-        xputs "List of not covered slots: " + not_covered.join(",")
-
-        # For every slot, take action depending on the actual condition:
-        # 1) No node has keys for this slot.
-        # 2) A single node has keys for this slot.
-        # 3) Multiple nodes have keys for this slot.
-        slots = {}
-        not_covered.each{|slot|
-            nodes = nodes_with_keys_in_slot(slot)
-            slots[slot] = nodes
-            xputs "Slot #{slot} has keys in #{nodes.length} nodes: #{nodes.join(", ")}"
-        }
-
-        none = slots.select {|k,v| v.length == 0}
-        single = slots.select {|k,v| v.length == 1}
-        multi = slots.select {|k,v| v.length > 1}
-
-        # Handle case "1": keys in no node.
-        if none.length > 0
-            xputs "The folowing uncovered slots have no keys across the cluster:"
-            xputs none.keys.join(",")
-            yes_or_die "Fix these slots by covering with a random node?"
-            none.each{|slot,nodes|
-                node = @nodes.sample
-                xputs ">>> Covering slot #{slot} with #{node}"
-                node.r.cluster("addslots",slot)
-            }
-        end
-
-        # Handle case "2": keys only in one node.
-        if single.length > 0
-            xputs "The folowing uncovered slots have keys in just one node:"
-            puts single.keys.join(",")
-            yes_or_die "Fix these slots by covering with those nodes?"
-            single.each{|slot,nodes|
-                xputs ">>> Covering slot #{slot} with #{nodes[0]}"
-                nodes[0].r.cluster("addslots",slot)
-            }
-        end
-
-        # Handle case "3": keys in multiple nodes.
-        if multi.length > 0
-            xputs "The folowing uncovered slots have keys in multiple nodes:"
-            xputs multi.keys.join(",")
-            yes_or_die "Fix these slots by moving keys into a single node?"
-            multi.each{|slot,nodes|
-                target = get_node_with_most_keys_in_slot(nodes,slot)
-                xputs ">>> Covering slot #{slot} moving keys to #{target}"
-
-                target.r.cluster('addslots',slot)
-                target.r.cluster('setslot',slot,'stable')
-                nodes.each{|src|
-                    next if src == target
-                    # Set the source node in 'importing' state (even if we will
-                    # actually migrate keys away) in order to avoid receiving
-                    # redirections for MIGRATE.
-                    src.r.cluster('setslot',slot,'importing',target.info[:name])
-                    move_slot(src,target,slot,:dots=>true,:fix=>true,:cold=>true)
-                    src.r.cluster('setslot',slot,'stable')
-                }
-            }
-        end
-    end
-
-    # Return the owner of the specified slot
-    def get_slot_owners(slot)
-        owners = []
-        @nodes.each{|n|
-            next if n.has_flag?("slave")
-            n.slots.each{|s,_|
-                owners << n if s == slot
-            }
-        }
-        owners
-    end
-
-    # Return the node, among 'nodes' with the greatest number of keys
-    # in the specified slot.
-    def get_node_with_most_keys_in_slot(nodes,slot)
-        best = nil
-        best_numkeys = 0
-        @nodes.each{|n|
-            next if n.has_flag?("slave")
-            numkeys = n.r.cluster("countkeysinslot",slot)
-            if numkeys > best_numkeys || best == nil
-                best = n
-                best_numkeys = numkeys
-            end
-        }
-        return best
-    end
-
-    # Slot 'slot' was found to be in importing or migrating state in one or
-    # more nodes. This function fixes this condition by migrating keys where
-    # it seems more sensible.
-    def fix_open_slot(slot)
-        puts ">>> Fixing open slot #{slot}"
-
-        # Try to obtain the current slot owner, according to the current
-        # nodes configuration.
-        owners = get_slot_owners(slot)
-        owner = owners[0] if owners.length == 1
-
-        migrating = []
-        importing = []
-        @nodes.each{|n|
-            next if n.has_flag? "slave"
-            if n.info[:migrating][slot]
-                migrating << n
-            elsif n.info[:importing][slot]
-                importing << n
-            elsif n.r.cluster("countkeysinslot",slot) > 0 && n != owner
-                xputs "*** Found keys about slot #{slot} in node #{n}!"
-                importing << n
-            end
-        }
-        puts "Set as migrating in: #{migrating.join(",")}"
-        puts "Set as importing in: #{importing.join(",")}"
-
-        # If there is no slot owner, set as owner the slot with the biggest
-        # number of keys, among the set of migrating / importing nodes.
-        if !owner
-            xputs ">>> Nobody claims ownership, selecting an owner..."
-            owner = get_node_with_most_keys_in_slot(@nodes,slot)
-
-            # If we still don't have an owner, we can't fix it.
-            if !owner
-                xputs "[ERR] Can't select a slot owner. Impossible to fix."
-                exit 1
-            end
-
-            # Use ADDSLOTS to assign the slot.
-            puts "*** Configuring #{owner} as the slot owner"
-            owner.r.cluster("setslot",slot,"stable")
-            owner.r.cluster("addslots",slot)
-            # Make sure this information will propagate. Not strictly needed
-            # since there is no past owner, so all the other nodes will accept
-            # whatever epoch this node will claim the slot with.
-            owner.r.cluster("bumpepoch")
-
-            # Remove the owner from the list of migrating/importing
-            # nodes.
-            migrating.delete(owner)
-            importing.delete(owner)
-        end
-
-        # If there are multiple owners of the slot, we need to fix it
-        # so that a single node is the owner and all the other nodes
-        # are in importing state. Later the fix can be handled by one
-        # of the base cases above.
-        #
-        # Note that this case also covers multiple nodes having the slot
-        # in migrating state, since migrating is a valid state only for
-        # slot owners.
-        if owners.length > 1
-            owner = get_node_with_most_keys_in_slot(owners,slot)
-            owners.each{|n|
-                next if n == owner
-                n.r.cluster('delslots',slot)
-                n.r.cluster('setslot',slot,'importing',owner.info[:name])
-                importing.delete(n) # Avoid duplciates
-                importing << n
-            }
-            owner.r.cluster('bumpepoch')
-        end
-
-        # Case 1: The slot is in migrating state in one slot, and in
-        #         importing state in 1 slot. That's trivial to address.
-        if migrating.length == 1 && importing.length == 1
-            move_slot(migrating[0],importing[0],slot,:dots=>true,:fix=>true)
-        # Case 2: There are multiple nodes that claim the slot as importing,
-        # they probably got keys about the slot after a restart so opened
-        # the slot. In this case we just move all the keys to the owner
-        # according to the configuration.
-        elsif migrating.length == 0 && importing.length > 0
-            xputs ">>> Moving all the #{slot} slot keys to its owner #{owner}"
-            importing.each {|node|
-                next if node == owner
-                move_slot(node,owner,slot,:dots=>true,:fix=>true,:cold=>true)
-                xputs ">>> Setting #{slot} as STABLE in #{node}"
-                node.r.cluster("setslot",slot,"stable")
-            }
-        # Case 3: There are no slots claiming to be in importing state, but
-        # there is a migrating node that actually don't have any key. We
-        # can just close the slot, probably a reshard interrupted in the middle.
-        elsif importing.length == 0 && migrating.length == 1 &&
-              migrating[0].r.cluster("getkeysinslot",slot,10).length == 0
-            migrating[0].r.cluster("setslot",slot,"stable")
-        else
-            xputs "[ERR] Sorry, Redis-trib can't fix this slot yet (work in progress). Slot is set as migrating in #{migrating.join(",")}, as importing in #{importing.join(",")}, owner is #{owner}"
-        end
-    end
-
-    # Check if all the nodes agree about the cluster configuration
-    def check_config_consistency
-        if !is_config_consistent?
-            cluster_error "[ERR] Nodes don't agree about configuration!"
-        else
-            xputs "[OK] All nodes agree about slots configuration."
-        end
-    end
-
-    def is_config_consistent?
-        signatures=[]
-        @nodes.each{|n|
-            signatures << n.get_config_signature
-        }
-        return signatures.uniq.length == 1
-    end
-
-    def wait_cluster_join
-        print "Waiting for the cluster to join"
-        while !is_config_consistent?
-            print "."
-            STDOUT.flush
-            sleep 1
-        end
-        print "\n"
-    end
-
-    def alloc_slots
-        nodes_count = @nodes.length
-        masters_count = @nodes.length / (@replicas+1)
-        masters = []
-
-        # The first step is to split instances by IP. This is useful as
-        # we'll try to allocate master nodes in different physical machines
-        # (as much as possible) and to allocate slaves of a given master in
-        # different physical machines as well.
-        #
-        # This code assumes just that if the IP is different, than it is more
-        # likely that the instance is running in a different physical host
-        # or at least a different virtual machine.
-        ips = {}
-        @nodes.each{|n|
-            ips[n.info[:host]] = [] if !ips[n.info[:host]]
-            ips[n.info[:host]] << n
-        }
-
-        # Select master instances
-        puts "Using #{masters_count} masters:"
-        interleaved = []
-        stop = false
-        while not stop do
-            # Take one node from each IP until we run out of nodes
-            # across every IP.
-            ips.each do |ip,nodes|
-                if nodes.empty?
-                    # if this IP has no remaining nodes, check for termination
-                    if interleaved.length == nodes_count
-                        # stop when 'interleaved' has accumulated all nodes
-                        stop = true
-                        next
-                    end
-                else
-                    # else, move one node from this IP to 'interleaved'
-                    interleaved.push nodes.shift
-                end
-            end
-        end
-
-        masters = interleaved.slice!(0, masters_count)
-        nodes_count -= masters.length
-
-        masters.each{|m| puts m}
-
-        # Rotating the list sometimes helps to get better initial
-        # anti-affinity before the optimizer runs.
-        interleaved.push interleaved.shift
-
-        # Alloc slots on masters. After interleaving to get just the first N
-        # should be optimal. With slaves is more complex, see later...
-        slots_per_node = ClusterHashSlots.to_f / masters_count
-        first = 0
-        cursor = 0.0
-        masters.each_with_index{|n,masternum|
-            last = (cursor+slots_per_node-1).round
-            if last > ClusterHashSlots || masternum == masters.length-1
-                last = ClusterHashSlots-1
-            end
-            last = first if last < first # Min step is 1.
-            n.add_slots first..last
-            first = last+1
-            cursor += slots_per_node
-        }
-
-        # Select N replicas for every master.
-        # We try to split the replicas among all the IPs with spare nodes
-        # trying to avoid the host where the master is running, if possible.
-        #
-        # Note we loop two times.  The first loop assigns the requested
-        # number of replicas to each master.  The second loop assigns any
-        # remaining instances as extra replicas to masters.  Some masters
-        # may end up with more than their requested number of replicas, but
-        # all nodes will be used.
-        assignment_verbose = false
-
-        [:requested,:unused].each do |assign|
-            masters.each do |m|
-                assigned_replicas = 0
-                while assigned_replicas < @replicas
-                    break if nodes_count == 0
-                    if assignment_verbose
-                        if assign == :requested
-                            puts "Requesting total of #{@replicas} replicas " \
-                                 "(#{assigned_replicas} replicas assigned " \
-                                 "so far with #{nodes_count} total remaining)."
-                        elsif assign == :unused
-                            puts "Assigning extra instance to replication " \
-                                 "role too (#{nodes_count} remaining)."
-                        end
-                    end
-
-                    # Return the first node not matching our current master
-                    node = interleaved.find{|n| n.info[:host] != m.info[:host]}
-
-                    # If we found a node, use it as a best-first match.
-                    # Otherwise, we didn't find a node on a different IP, so we
-                    # go ahead and use a same-IP replica.
-                    if node
-                        slave = node
-                        interleaved.delete node
-                    else
-                        slave = interleaved.shift
-                    end
-                    slave.set_as_replica(m.info[:name])
-                    nodes_count -= 1
-                    assigned_replicas += 1
-                    puts "Adding replica #{slave} to #{m}"
-
-                    # If we are in the "assign extra nodes" loop,
-                    # we want to assign one extra replica to each
-                    # master before repeating masters.
-                    # This break lets us assign extra replicas to masters
-                    # in a round-robin way.
-                    break if assign == :unused
-                end
-            end
-        end
-
-        optimize_anti_affinity
-    end
-
-    def optimize_anti_affinity
-        score,aux = get_anti_affinity_score
-        return if score == 0
-
-        xputs ">>> Trying to optimize slaves allocation for anti-affinity"
-
-        maxiter = 500*@nodes.length # Effort is proportional to cluster size...
-        while maxiter > 0
-            score,offenders = get_anti_affinity_score
-            break if score == 0 # Optimal anti affinity reached
-
-            # We'll try to randomly swap a slave's assigned master causing
-            # an affinity problem with another random slave, to see if we
-            # can improve the affinity.
-            first = offenders.shuffle.first
-            nodes = @nodes.select{|n| n != first && n.info[:replicate]}
-            break if nodes.length == 0
-            second = nodes.shuffle.first
-
-            first_master = first.info[:replicate]
-            second_master = second.info[:replicate]
-            first.set_as_replica(second_master)
-            second.set_as_replica(first_master)
-
-            new_score,aux = get_anti_affinity_score
-            # If the change actually makes thing worse, revert. Otherwise
-            # leave as it is becuase the best solution may need a few
-            # combined swaps.
-            if new_score > score
-                first.set_as_replica(first_master)
-                second.set_as_replica(second_master)
-            end
-
-            maxiter -= 1
-        end
-
-        score,aux = get_anti_affinity_score
-        if score == 0
-            xputs "[OK] Perfect anti-affinity obtained!"
-        elsif score >= 10000
-            puts "[WARNING] Some slaves are in the same host as their master"
-        else
-            puts "[WARNING] Some slaves of the same master are in the same host"
-        end
-    end
-
-    # Return the anti-affinity score, which is a measure of the amount of
-    # violations of anti-affinity in the current cluster layout, that is, how
-    # badly the masters and slaves are distributed in the different IP
-    # addresses so that slaves of the same master are not in the master
-    # host and are also in different hosts.
-    #
-    # The score is calculated as follows:
-    #
-    # SAME_AS_MASTER = 10000 * each slave in the same IP of its master.
-    # SAME_AS_SLAVE  = 1 * each slave having the same IP as another slave
-    #                      of the same master.
-    # FINAL_SCORE = SAME_AS_MASTER + SAME_AS_SLAVE
-    #
-    # So a greater score means a worse anti-affinity level, while zero
-    # means perfect anti-affinity.
-    #
-    # The anti affinity optimizator will try to get a score as low as
-    # possible. Since we do not want to sacrifice the fact that slaves should
-    # not be in the same host as the master, we assign 10000 times the score
-    # to this violation, so that we'll optimize for the second factor only
-    # if it does not impact the first one.
-    #
-    # The function returns two things: the above score, and the list of
-    # offending slaves, so that the optimizer can try changing the
-    # configuration of the slaves violating the anti-affinity goals.
-    def get_anti_affinity_score
-        score = 0
-        offending = [] # List of offending slaves to return to the caller
-
-        # First, split nodes by host
-        host_to_node = {}
-        @nodes.each{|n|
-            host = n.info[:host]
-            host_to_node[host] = [] if host_to_node[host] == nil
-            host_to_node[host] << n
-        }
-
-        # Then, for each set of nodes in the same host, split by
-        # related nodes (masters and slaves which are involved in
-        # replication of each other)
-        host_to_node.each{|host,nodes|
-            related = {}
-            nodes.each{|n|
-                if !n.info[:replicate]
-                    name = n.info[:name]
-                    related[name] = [] if related[name] == nil
-                    related[name] << :m
-                else
-                    name = n.info[:replicate]
-                    related[name] = [] if related[name] == nil
-                    related[name] << :s
-                end
-            }
-
-            # Now it's trivial to check, for each related group having the
-            # same host, what is their local score.
-            related.each{|id,types|
-                next if types.length < 2
-                types.sort! # Make sure :m if the first if any
-                if types[0] == :m
-                    score += 10000 * (types.length-1)
-                else
-                    score += 1 * types.length
-                end
-
-                # Populate the list of offending nodes
-                @nodes.each{|n|
-                    if n.info[:replicate] == id &&
-                       n.info[:host] == host
-                       offending << n
-                    end
-                }
-            }
-        }
-        return score,offending
-    end
-
-    def flush_nodes_config
-        @nodes.each{|n|
-            n.flush_node_config
-        }
-    end
-
-    def show_nodes
-        @nodes.each{|n|
-            xputs n.info_string
-        }
-    end
-
-    # Redis Cluster config epoch collision resolution code is able to eventually
-    # set a different epoch to each node after a new cluster is created, but
-    # it is slow compared to assign a progressive config epoch to each node
-    # before joining the cluster. However we do just a best-effort try here
-    # since if we fail is not a problem.
-    def assign_config_epoch
-        config_epoch = 1
-        @nodes.each{|n|
-            begin
-                n.r.cluster("set-config-epoch",config_epoch)
-            rescue
-            end
-            config_epoch += 1
-        }
-    end
-
-    def join_cluster
-        # We use a brute force approach to make sure the node will meet
-        # each other, that is, sending CLUSTER MEET messages to all the nodes
-        # about the very same node.
-        # Thanks to gossip this information should propagate across all the
-        # cluster in a matter of seconds.
-        first = false
-        @nodes.each{|n|
-            if !first then first = n.info; next; end # Skip the first node
-            n.r.cluster("meet",first[:host],first[:port])
-        }
-    end
-
-    def yes_or_die(msg)
-        print "#{msg} (type 'yes' to accept): "
-        STDOUT.flush
-        if !(STDIN.gets.chomp.downcase == "yes")
-            xputs "*** Aborting..."
-            exit 1
-        end
-    end
-=======
 COMMANDS = %w(create check info fix reshard rebalance add-node 
               del-node set-timeout call import help)
->>>>>>> 7721fe83
 
 ALLOWED_OPTIONS={
     "create" => {"replicas" => true},
