--- conflicted
+++ resolved
@@ -567,11 +567,7 @@
     listNode *ln;
 
     serverLog(LL_NOTICE,"Starting BGSAVE for SYNC with target: %s",
-<<<<<<< HEAD
-        socket_target ? "slaves sockets" : "disk");
-=======
         socket_target ? "replicas sockets" : "disk");
->>>>>>> 7721fe83
 
     rdbSaveInfo rsi, *rsiptr;
     rsiptr = rdbPopulateSaveInfo(&rsi);
@@ -1100,11 +1096,7 @@
         sleep(1);
     }
     if (!retry) {
-<<<<<<< HEAD
-        serverLog(LL_WARNING,"FATAL: this slave instance finished the synchronization with its master, but the AOF can't be turned on. Exiting now.");
-=======
         serverLog(LL_WARNING,"FATAL: this replica instance finished the synchronization with its master, but the AOF can't be turned on. Exiting now.");
->>>>>>> 7721fe83
         exit(1);
     }
 }
@@ -1253,8 +1245,6 @@
     if (eof_reached) {
         int aof_is_enabled = server.aof_state != AOF_OFF;
 
-<<<<<<< HEAD
-=======
         /* Ensure background save doesn't overwrite synced data */
         if (server.rdb_child_pid != -1) {
             serverLog(LL_NOTICE,
@@ -1267,17 +1257,12 @@
             rdbRemoveTempFile(server.rdb_child_pid);
         }
 
->>>>>>> 7721fe83
         if (rename(server.repl_transfer_tmpfile,server.rdb_filename) == -1) {
             serverLog(LL_WARNING,"Failed trying to rename the temp DB into dump.rdb in MASTER <-> REPLICA synchronization: %s", strerror(errno));
             cancelReplicationHandshake();
             return;
         }
-<<<<<<< HEAD
-        serverLog(LL_NOTICE, "MASTER <-> SLAVE sync: Flushing old data");
-=======
         serverLog(LL_NOTICE, "MASTER <-> REPLICA sync: Flushing old data");
->>>>>>> 7721fe83
         /* We need to stop any AOFRW fork before flusing and parsing
          * RDB, otherwise we'll create a copy-on-write disaster. */
         if(aof_is_enabled) stopAppendOnly();
@@ -2175,11 +2160,8 @@
     server.master->read_reploff = server.master->reploff;
     if (c->flags & CLIENT_MULTI) discardTransaction(c);
     listEmpty(c->reply);
-<<<<<<< HEAD
-=======
     c->sentlen = 0;
     c->reply_bytes = 0;
->>>>>>> 7721fe83
     c->bufpos = 0;
     resetClient(c);
 
@@ -2671,11 +2653,7 @@
              *    be the same as our repl-id.
              * 3. We, yet as master, receive some updates, that will not
              *    increment the master_repl_offset.
-<<<<<<< HEAD
-             * 4. Later we are turned into a slave, connecto to the new
-=======
              * 4. Later we are turned into a slave, connect to the new
->>>>>>> 7721fe83
              *    master that will accept our PSYNC request by second
              *    replication ID, but there will be data inconsistency
              *    because we received writes. */
