/* Redis Cluster implementation.
 *
 * Copyright (c) 2009-2012, Salvatore Sanfilippo <antirez at gmail dot com>
 * All rights reserved.
 *
 * Redistribution and use in source and binary forms, with or without
 * modification, are permitted provided that the following conditions are met:
 *
 *   * Redistributions of source code must retain the above copyright notice,
 *     this list of conditions and the following disclaimer.
 *   * Redistributions in binary form must reproduce the above copyright
 *     notice, this list of conditions and the following disclaimer in the
 *     documentation and/or other materials provided with the distribution.
 *   * Neither the name of Redis nor the names of its contributors may be used
 *     to endorse or promote products derived from this software without
 *     specific prior written permission.
 *
 * THIS SOFTWARE IS PROVIDED BY THE COPYRIGHT HOLDERS AND CONTRIBUTORS "AS IS"
 * AND ANY EXPRESS OR IMPLIED WARRANTIES, INCLUDING, BUT NOT LIMITED TO, THE
 * IMPLIED WARRANTIES OF MERCHANTABILITY AND FITNESS FOR A PARTICULAR PURPOSE
 * ARE DISCLAIMED. IN NO EVENT SHALL THE COPYRIGHT OWNER OR CONTRIBUTORS BE
 * LIABLE FOR ANY DIRECT, INDIRECT, INCIDENTAL, SPECIAL, EXEMPLARY, OR
 * CONSEQUENTIAL DAMAGES (INCLUDING, BUT NOT LIMITED TO, PROCUREMENT OF
 * SUBSTITUTE GOODS OR SERVICES; LOSS OF USE, DATA, OR PROFITS; OR BUSINESS
 * INTERRUPTION) HOWEVER CAUSED AND ON ANY THEORY OF LIABILITY, WHETHER IN
 * CONTRACT, STRICT LIABILITY, OR TORT (INCLUDING NEGLIGENCE OR OTHERWISE)
 * ARISING IN ANY WAY OUT OF THE USE OF THIS SOFTWARE, EVEN IF ADVISED OF THE
 * POSSIBILITY OF SUCH DAMAGE.
 */

#include "server.h"
#include "cluster.h"
#include "endianconv.h"

#include <sys/types.h>
#include <sys/socket.h>
#include <arpa/inet.h>
#include <fcntl.h>
#include <unistd.h>
#include <sys/stat.h>
#include <sys/file.h>
#include <math.h>

/* A global reference to myself is handy to make code more clear.
 * Myself always points to server.cluster->myself, that is, the clusterNode
 * that represents this node. */
clusterNode *myself = NULL;

clusterNode *createClusterNode(char *nodename, int flags);
int clusterAddNode(clusterNode *node);
void clusterAcceptHandler(aeEventLoop *el, int fd, void *privdata, int mask);
void clusterReadHandler(aeEventLoop *el, int fd, void *privdata, int mask);
void clusterSendPing(clusterLink *link, int type);
void clusterSendFail(char *nodename);
void clusterSendFailoverAuthIfNeeded(clusterNode *node, clusterMsg *request);
void clusterUpdateState(void);
int clusterNodeGetSlotBit(clusterNode *n, int slot);
sds clusterGenNodesDescription(int filter);
clusterNode *clusterLookupNode(const char *name);
int clusterNodeAddSlave(clusterNode *master, clusterNode *slave);
int clusterAddSlot(clusterNode *n, int slot);
int clusterDelSlot(int slot);
int clusterDelNodeSlots(clusterNode *node);
int clusterNodeSetSlotBit(clusterNode *n, int slot);
void clusterSetMaster(clusterNode *n);
void clusterHandleSlaveFailover(void);
void clusterHandleSlaveMigration(int max_slaves);
int bitmapTestBit(unsigned char *bitmap, int pos);
void clusterDoBeforeSleep(int flags);
void clusterSendUpdate(clusterLink *link, clusterNode *node);
void resetManualFailover(void);
void clusterCloseAllSlots(void);
void clusterSetNodeAsMaster(clusterNode *n);
void clusterDelNode(clusterNode *delnode);
sds representClusterNodeFlags(sds ci, uint16_t flags);
uint64_t clusterGetMaxEpoch(void);
int clusterBumpConfigEpochWithoutConsensus(void);
void moduleCallClusterReceivers(const char *sender_id, uint64_t module_id, uint8_t type, const unsigned char *payload, uint32_t len);

/* -----------------------------------------------------------------------------
 * Initialization
 * -------------------------------------------------------------------------- */

/* Load the cluster config from 'filename'.
 *
 * If the file does not exist or is zero-length (this may happen because
 * when we lock the nodes.conf file, we create a zero-length one for the
 * sake of locking if it does not already exist), C_ERR is returned.
 * If the configuration was loaded from the file, C_OK is returned. */
int clusterLoadConfig(char *filename) {
    FILE *fp = fopen(filename,"r");
    struct stat sb;
    char *line;
    int maxline, j;

    if (fp == NULL) {
        if (errno == ENOENT) {
            return C_ERR;
        } else {
            serverLog(LL_WARNING,
                "Loading the cluster node config from %s: %s",
                filename, strerror(errno));
            exit(1);
        }
    }

    /* Check if the file is zero-length: if so return C_ERR to signal
     * we have to write the config. */
    if (fstat(fileno(fp),&sb) != -1 && sb.st_size == 0) {
        fclose(fp);
        return C_ERR;
    }

    /* Parse the file. Note that single lines of the cluster config file can
     * be really long as they include all the hash slots of the node.
     * This means in the worst possible case, half of the Redis slots will be
     * present in a single line, possibly in importing or migrating state, so
     * together with the node ID of the sender/receiver.
     *
     * To simplify we allocate 1024+CLUSTER_SLOTS*128 bytes per line. */
    maxline = 1024+CLUSTER_SLOTS*128;
    line = zmalloc(maxline);
    while(fgets(line,maxline,fp) != NULL) {
        int argc;
        sds *argv;
        clusterNode *n, *master;
        char *p, *s;

        /* Skip blank lines, they can be created either by users manually
         * editing nodes.conf or by the config writing process if stopped
         * before the truncate() call. */
        if (line[0] == '\n' || line[0] == '\0') continue;

        /* Split the line into arguments for processing. */
        argv = sdssplitargs(line,&argc);
        if (argv == NULL) goto fmterr;

        /* Handle the special "vars" line. Don't pretend it is the last
         * line even if it actually is when generated by Redis. */
        if (strcasecmp(argv[0],"vars") == 0) {
            for (j = 1; j < argc; j += 2) {
                if (strcasecmp(argv[j],"currentEpoch") == 0) {
                    server.cluster->currentEpoch =
                            strtoull(argv[j+1],NULL,10);
                } else if (strcasecmp(argv[j],"lastVoteEpoch") == 0) {
                    server.cluster->lastVoteEpoch =
                            strtoull(argv[j+1],NULL,10);
                } else {
                    serverLog(LL_WARNING,
                        "Skipping unknown cluster config variable '%s'",
                        argv[j]);
                }
            }
            sdsfreesplitres(argv,argc);
            continue;
        }

        /* Regular config lines have at least eight fields */
        if (argc < 8) goto fmterr;

        /* Create this node if it does not exist */
        n = clusterLookupNode(argv[0]);
        if (!n) {
            n = createClusterNode(argv[0],0);
            clusterAddNode(n);
        }
        /* Address and port */
        if ((p = strrchr(argv[1],':')) == NULL) goto fmterr;
        *p = '\0';
        memcpy(n->ip,argv[1],strlen(argv[1])+1);
        char *port = p+1;
        char *busp = strchr(port,'@');
        if (busp) {
            *busp = '\0';
            busp++;
        }
        n->port = atoi(port);
        /* In older versions of nodes.conf the "@busport" part is missing.
         * In this case we set it to the default offset of 10000 from the
         * base port. */
        n->cport = busp ? atoi(busp) : n->port + CLUSTER_PORT_INCR;

        /* Parse flags */
        p = s = argv[2];
        while(p) {
            p = strchr(s,',');
            if (p) *p = '\0';
            if (!strcasecmp(s,"myself")) {
                serverAssert(server.cluster->myself == NULL);
                myself = server.cluster->myself = n;
                n->flags |= CLUSTER_NODE_MYSELF;
            } else if (!strcasecmp(s,"master")) {
                n->flags |= CLUSTER_NODE_MASTER;
            } else if (!strcasecmp(s,"slave")) {
                n->flags |= CLUSTER_NODE_SLAVE;
            } else if (!strcasecmp(s,"fail?")) {
                n->flags |= CLUSTER_NODE_PFAIL;
            } else if (!strcasecmp(s,"fail")) {
                n->flags |= CLUSTER_NODE_FAIL;
                n->fail_time = mstime();
            } else if (!strcasecmp(s,"handshake")) {
                n->flags |= CLUSTER_NODE_HANDSHAKE;
            } else if (!strcasecmp(s,"noaddr")) {
                n->flags |= CLUSTER_NODE_NOADDR;
            } else if (!strcasecmp(s,"nofailover")) {
                n->flags |= CLUSTER_NODE_NOFAILOVER;
            } else if (!strcasecmp(s,"noflags")) {
                /* nothing to do */
            } else {
                serverPanic("Unknown flag in redis cluster config file");
            }
            if (p) s = p+1;
        }

        /* Get master if any. Set the master and populate master's
         * slave list. */
        if (argv[3][0] != '-') {
            master = clusterLookupNode(argv[3]);
            if (!master) {
                master = createClusterNode(argv[3],0);
                clusterAddNode(master);
            }
            n->slaveof = master;
            clusterNodeAddSlave(master,n);
        }

        /* Set ping sent / pong received timestamps */
        if (atoi(argv[4])) n->ping_sent = mstime();
        if (atoi(argv[5])) n->pong_received = mstime();

        /* Set configEpoch for this node. */
        n->configEpoch = strtoull(argv[6],NULL,10);

        /* Populate hash slots served by this instance. */
        for (j = 8; j < argc; j++) {
            int start, stop;

            if (argv[j][0] == '[') {
                /* Here we handle migrating / importing slots */
                int slot;
                char direction;
                clusterNode *cn;

                p = strchr(argv[j],'-');
                serverAssert(p != NULL);
                *p = '\0';
                direction = p[1]; /* Either '>' or '<' */
                slot = atoi(argv[j]+1);
                if (slot < 0 || slot >= CLUSTER_SLOTS) goto fmterr;
                p += 3;
                cn = clusterLookupNode(p);
                if (!cn) {
                    cn = createClusterNode(p,0);
                    clusterAddNode(cn);
                }
                if (direction == '>') {
                    server.cluster->migrating_slots_to[slot] = cn;
                } else {
                    server.cluster->importing_slots_from[slot] = cn;
                }
                continue;
            } else if ((p = strchr(argv[j],'-')) != NULL) {
                *p = '\0';
                start = atoi(argv[j]);
                stop = atoi(p+1);
            } else {
                start = stop = atoi(argv[j]);
            }
            if (start < 0 || start >= CLUSTER_SLOTS) goto fmterr;
            if (stop < 0 || stop >= CLUSTER_SLOTS) goto fmterr;
            while(start <= stop) clusterAddSlot(n, start++);
        }

        sdsfreesplitres(argv,argc);
    }
    /* Config sanity check */
    if (server.cluster->myself == NULL) goto fmterr;

    zfree(line);
    fclose(fp);

    serverLog(LL_NOTICE,"Node configuration loaded, I'm %.40s", myself->name);

    /* Something that should never happen: currentEpoch smaller than
     * the max epoch found in the nodes configuration. However we handle this
     * as some form of protection against manual editing of critical files. */
    if (clusterGetMaxEpoch() > server.cluster->currentEpoch) {
        server.cluster->currentEpoch = clusterGetMaxEpoch();
    }
    return C_OK;

fmterr:
    serverLog(LL_WARNING,
        "Unrecoverable error: corrupted cluster config file.");
    zfree(line);
    if (fp) fclose(fp);
    exit(1);
}

/* Cluster node configuration is exactly the same as CLUSTER NODES output.
 *
 * This function writes the node config and returns 0, on error -1
 * is returned.
 *
 * Note: we need to write the file in an atomic way from the point of view
 * of the POSIX filesystem semantics, so that if the server is stopped
 * or crashes during the write, we'll end with either the old file or the
 * new one. Since we have the full payload to write available we can use
 * a single write to write the whole file. If the pre-existing file was
 * bigger we pad our payload with newlines that are anyway ignored and truncate
 * the file afterward. */
int clusterSaveConfig(int do_fsync) {
    sds ci;
    size_t content_size;
    struct stat sb;
    int fd;

    server.cluster->todo_before_sleep &= ~CLUSTER_TODO_SAVE_CONFIG;

    /* Get the nodes description and concatenate our "vars" directive to
     * save currentEpoch and lastVoteEpoch. */
    ci = clusterGenNodesDescription(CLUSTER_NODE_HANDSHAKE);
    ci = sdscatprintf(ci,"vars currentEpoch %llu lastVoteEpoch %llu\n",
        (unsigned long long) server.cluster->currentEpoch,
        (unsigned long long) server.cluster->lastVoteEpoch);
    content_size = sdslen(ci);

    if ((fd = open(server.cluster_configfile,O_WRONLY|O_CREAT,0644))
        == -1) goto err;

    /* Pad the new payload if the existing file length is greater. */
    if (fstat(fd,&sb) != -1) {
        if (sb.st_size > (off_t)content_size) {
            ci = sdsgrowzero(ci,sb.st_size);
            memset(ci+content_size,'\n',sb.st_size-content_size);
        }
    }
    if (write(fd,ci,sdslen(ci)) != (ssize_t)sdslen(ci)) goto err;
    if (do_fsync) {
        server.cluster->todo_before_sleep &= ~CLUSTER_TODO_FSYNC_CONFIG;
        fsync(fd);
    }

    /* Truncate the file if needed to remove the final \n padding that
     * is just garbage. */
    if (content_size != sdslen(ci) && ftruncate(fd,content_size) == -1) {
        /* ftruncate() failing is not a critical error. */
    }
    close(fd);
    sdsfree(ci);
    return 0;

err:
    if (fd != -1) close(fd);
    sdsfree(ci);
    return -1;
}

void clusterSaveConfigOrDie(int do_fsync) {
    if (clusterSaveConfig(do_fsync) == -1) {
        serverLog(LL_WARNING,"Fatal: can't update cluster config file.");
        exit(1);
    }
}

/* Lock the cluster config using flock(), and leaks the file descritor used to
 * acquire the lock so that the file will be locked forever.
 *
 * This works because we always update nodes.conf with a new version
 * in-place, reopening the file, and writing to it in place (later adjusting
 * the length with ftruncate()).
 *
 * On success C_OK is returned, otherwise an error is logged and
 * the function returns C_ERR to signal a lock was not acquired. */
int clusterLockConfig(char *filename) {
/* flock() does not exist on Solaris
 * and a fcntl-based solution won't help, as we constantly re-open that file,
 * which will release _all_ locks anyway
 */
#if !defined(__sun)
    /* To lock it, we need to open the file in a way it is created if
     * it does not exist, otherwise there is a race condition with other
     * processes. */
    int fd = open(filename,O_WRONLY|O_CREAT,0644);
    if (fd == -1) {
        serverLog(LL_WARNING,
            "Can't open %s in order to acquire a lock: %s",
            filename, strerror(errno));
        return C_ERR;
    }

    if (flock(fd,LOCK_EX|LOCK_NB) == -1) {
        if (errno == EWOULDBLOCK) {
            serverLog(LL_WARNING,
                 "Sorry, the cluster configuration file %s is already used "
                 "by a different Redis Cluster node. Please make sure that "
                 "different nodes use different cluster configuration "
                 "files.", filename);
        } else {
            serverLog(LL_WARNING,
                "Impossible to lock %s: %s", filename, strerror(errno));
        }
        close(fd);
        return C_ERR;
    }
    /* Lock acquired: leak the 'fd' by not closing it, so that we'll retain the
     * lock to the file as long as the process exists. */
#endif /* __sun */

    return C_OK;
}

/* Some flags (currently just the NOFAILOVER flag) may need to be updated
 * in the "myself" node based on the current configuration of the node,
 * that may change at runtime via CONFIG SET. This function changes the
 * set of flags in myself->flags accordingly. */
void clusterUpdateMyselfFlags(void) {
    int oldflags = myself->flags;
    int nofailover = server.cluster_slave_no_failover ?
                     CLUSTER_NODE_NOFAILOVER : 0;
    myself->flags &= ~CLUSTER_NODE_NOFAILOVER;
    myself->flags |= nofailover;
    if (myself->flags != oldflags) {
        clusterDoBeforeSleep(CLUSTER_TODO_SAVE_CONFIG|
                             CLUSTER_TODO_UPDATE_STATE);
    }
}

void clusterInit(void) {
    int saveconf = 0;

    server.cluster = zmalloc(sizeof(clusterState));
    server.cluster->myself = NULL;
    server.cluster->currentEpoch = 0;
    server.cluster->state = CLUSTER_FAIL;
    server.cluster->size = 1;
    server.cluster->todo_before_sleep = 0;
    server.cluster->nodes = dictCreate(&clusterNodesDictType,NULL);
    server.cluster->nodes_black_list =
        dictCreate(&clusterNodesBlackListDictType,NULL);
    server.cluster->failover_auth_time = 0;
    server.cluster->failover_auth_count = 0;
    server.cluster->failover_auth_rank = 0;
    server.cluster->failover_auth_epoch = 0;
    server.cluster->cant_failover_reason = CLUSTER_CANT_FAILOVER_NONE;
    server.cluster->lastVoteEpoch = 0;
    for (int i = 0; i < CLUSTERMSG_TYPE_COUNT; i++) {
        server.cluster->stats_bus_messages_sent[i] = 0;
        server.cluster->stats_bus_messages_received[i] = 0;
    }
    server.cluster->stats_pfail_nodes = 0;
    memset(server.cluster->slots,0, sizeof(server.cluster->slots));
    clusterCloseAllSlots();

    /* Lock the cluster config file to make sure every node uses
     * its own nodes.conf. */
    if (clusterLockConfig(server.cluster_configfile) == C_ERR)
        exit(1);

    /* Load or create a new nodes configuration. */
    if (clusterLoadConfig(server.cluster_configfile) == C_ERR) {
        /* No configuration found. We will just use the random name provided
         * by the createClusterNode() function. */
        myself = server.cluster->myself =
            createClusterNode(NULL,CLUSTER_NODE_MYSELF|CLUSTER_NODE_MASTER);
        serverLog(LL_NOTICE,"No cluster configuration found, I'm %.40s",
            myself->name);
        clusterAddNode(myself);
        saveconf = 1;
    }
    if (saveconf) clusterSaveConfigOrDie(1);

    /* We need a listening TCP port for our cluster messaging needs. */
    server.cfd_count = 0;

    /* Port sanity check II
     * The other handshake port check is triggered too late to stop
     * us from trying to use a too-high cluster port number. */
    if (server.port > (65535-CLUSTER_PORT_INCR)) {
        serverLog(LL_WARNING, "Redis port number too high. "
                   "Cluster communication port is 10,000 port "
                   "numbers higher than your Redis port. "
                   "Your Redis port number must be "
                   "lower than 55535.");
        exit(1);
    }

    if (listenToPort(server.port+CLUSTER_PORT_INCR,
        server.cfd,&server.cfd_count) == C_ERR)
    {
        exit(1);
    } else {
        int j;

        for (j = 0; j < server.cfd_count; j++) {
            if (aeCreateFileEvent(server.el, server.cfd[j], AE_READABLE,
                clusterAcceptHandler, NULL) == AE_ERR)
                    serverPanic("Unrecoverable error creating Redis Cluster "
                                "file event.");
        }
    }

    /* The slots -> keys map is a radix tree. Initialize it here. */
    server.cluster->slots_to_keys = raxNew();
    memset(server.cluster->slots_keys_count,0,
           sizeof(server.cluster->slots_keys_count));

    /* Set myself->port / cport to my listening ports, we'll just need to
     * discover the IP address via MEET messages. */
    myself->port = server.port;
    myself->cport = server.port+CLUSTER_PORT_INCR;
    if (server.cluster_announce_port)
        myself->port = server.cluster_announce_port;
    if (server.cluster_announce_bus_port)
        myself->cport = server.cluster_announce_bus_port;

    server.cluster->mf_end = 0;
    resetManualFailover();
    clusterUpdateMyselfFlags();
}

/* Reset a node performing a soft or hard reset:
 *
 * 1) All other nodes are forget.
 * 2) All the assigned / open slots are released.
 * 3) If the node is a slave, it turns into a master.
 * 5) Only for hard reset: a new Node ID is generated.
 * 6) Only for hard reset: currentEpoch and configEpoch are set to 0.
 * 7) The new configuration is saved and the cluster state updated.
 * 8) If the node was a slave, the whole data set is flushed away. */
void clusterReset(int hard) {
    dictIterator *di;
    dictEntry *de;
    int j;

    /* Turn into master. */
    if (nodeIsSlave(myself)) {
        clusterSetNodeAsMaster(myself);
        replicationUnsetMaster();
        emptyDb(-1,EMPTYDB_NO_FLAGS,NULL);
    }

    /* Close slots, reset manual failover state. */
    clusterCloseAllSlots();
    resetManualFailover();

    /* Unassign all the slots. */
    for (j = 0; j < CLUSTER_SLOTS; j++) clusterDelSlot(j);

    /* Forget all the nodes, but myself. */
    di = dictGetSafeIterator(server.cluster->nodes);
    while((de = dictNext(di)) != NULL) {
        clusterNode *node = dictGetVal(de);

        if (node == myself) continue;
        clusterDelNode(node);
    }
    dictReleaseIterator(di);

    /* Hard reset only: set epochs to 0, change node ID. */
    if (hard) {
        sds oldname;

        server.cluster->currentEpoch = 0;
        server.cluster->lastVoteEpoch = 0;
        myself->configEpoch = 0;
        serverLog(LL_WARNING, "configEpoch set to 0 via CLUSTER RESET HARD");

        /* To change the Node ID we need to remove the old name from the
         * nodes table, change the ID, and re-add back with new name. */
        oldname = sdsnewlen(myself->name, CLUSTER_NAMELEN);
        dictDelete(server.cluster->nodes,oldname);
        sdsfree(oldname);
        getRandomHexChars(myself->name, CLUSTER_NAMELEN);
        clusterAddNode(myself);
        serverLog(LL_NOTICE,"Node hard reset, now I'm %.40s", myself->name);
    }

    /* Make sure to persist the new config and update the state. */
    clusterDoBeforeSleep(CLUSTER_TODO_SAVE_CONFIG|
                         CLUSTER_TODO_UPDATE_STATE|
                         CLUSTER_TODO_FSYNC_CONFIG);
}

/* -----------------------------------------------------------------------------
 * CLUSTER communication link
 * -------------------------------------------------------------------------- */

clusterLink *createClusterLink(clusterNode *node) {
    clusterLink *link = zmalloc(sizeof(*link));
    link->ctime = mstime();
    link->sndbuf = sdsempty();
    link->rcvbuf = sdsempty();
    link->node = node;
    link->fd = -1;
    return link;
}

/* Free a cluster link, but does not free the associated node of course.
 * This function will just make sure that the original node associated
 * with this link will have the 'link' field set to NULL. */
void freeClusterLink(clusterLink *link) {
    if (link->fd != -1) {
        aeDeleteFileEvent(server.el, link->fd, AE_READABLE|AE_WRITABLE);
    }
    sdsfree(link->sndbuf);
    sdsfree(link->rcvbuf);
    if (link->node)
        link->node->link = NULL;
    close(link->fd);
    zfree(link);
}

#define MAX_CLUSTER_ACCEPTS_PER_CALL 1000
void clusterAcceptHandler(aeEventLoop *el, int fd, void *privdata, int mask) {
    int cport, cfd;
    int max = MAX_CLUSTER_ACCEPTS_PER_CALL;
    char cip[NET_IP_STR_LEN];
    clusterLink *link;
    UNUSED(el);
    UNUSED(mask);
    UNUSED(privdata);

    /* If the server is starting up, don't accept cluster connections:
     * UPDATE messages may interact with the database content. */
    if (server.masterhost == NULL && server.loading) return;

    while(max--) {
        cfd = anetTcpAccept(server.neterr, fd, cip, sizeof(cip), &cport);
        if (cfd == ANET_ERR) {
            if (errno != EWOULDBLOCK)
                serverLog(LL_VERBOSE,
                    "Error accepting cluster node: %s", server.neterr);
            return;
        }
        anetNonBlock(NULL,cfd);
        anetEnableTcpNoDelay(NULL,cfd);

        /* Use non-blocking I/O for cluster messages. */
        serverLog(LL_VERBOSE,"Accepted cluster node %s:%d", cip, cport);
        /* Create a link object we use to handle the connection.
         * It gets passed to the readable handler when data is available.
         * Initiallly the link->node pointer is set to NULL as we don't know
         * which node is, but the right node is references once we know the
         * node identity. */
        link = createClusterLink(NULL);
        link->fd = cfd;
        aeCreateFileEvent(server.el,cfd,AE_READABLE,clusterReadHandler,link);
    }
}

/* -----------------------------------------------------------------------------
 * Key space handling
 * -------------------------------------------------------------------------- */

/* We have 16384 hash slots. The hash slot of a given key is obtained
 * as the least significant 14 bits of the crc16 of the key.
 *
 * However if the key contains the {...} pattern, only the part between
 * { and } is hashed. This may be useful in the future to force certain
 * keys to be in the same node (assuming no resharding is in progress). */
unsigned int keyHashSlot(char *key, int keylen) {
    int s, e; /* start-end indexes of { and } */

    for (s = 0; s < keylen; s++)
        if (key[s] == '{') break;

    /* No '{' ? Hash the whole key. This is the base case. */
    if (s == keylen) return crc16(key,keylen) & 0x3FFF;

    /* '{' found? Check if we have the corresponding '}'. */
    for (e = s+1; e < keylen; e++)
        if (key[e] == '}') break;

    /* No '}' or nothing between {} ? Hash the whole key. */
    if (e == keylen || e == s+1) return crc16(key,keylen) & 0x3FFF;

    /* If we are here there is both a { and a } on its right. Hash
     * what is in the middle between { and }. */
    return crc16(key+s+1,e-s-1) & 0x3FFF;
}

/* -----------------------------------------------------------------------------
 * CLUSTER node API
 * -------------------------------------------------------------------------- */

/* Create a new cluster node, with the specified flags.
 * If "nodename" is NULL this is considered a first handshake and a random
 * node name is assigned to this node (it will be fixed later when we'll
 * receive the first pong).
 *
 * The node is created and returned to the user, but it is not automatically
 * added to the nodes hash table. */
clusterNode *createClusterNode(char *nodename, int flags) {
    clusterNode *node = zmalloc(sizeof(*node));

    if (nodename)
        memcpy(node->name, nodename, CLUSTER_NAMELEN);
    else
        getRandomHexChars(node->name, CLUSTER_NAMELEN);
    node->ctime = mstime();
    node->configEpoch = 0;
    node->flags = flags;
    memset(node->slots,0,sizeof(node->slots));
    node->numslots = 0;
    node->numslaves = 0;
    node->slaves = NULL;
    node->slaveof = NULL;
    node->ping_sent = node->pong_received = 0;
    node->fail_time = 0;
    node->link = NULL;
    memset(node->ip,0,sizeof(node->ip));
    node->port = 0;
    node->cport = 0;
    node->fail_reports = listCreate();
    node->voted_time = 0;
    node->orphaned_time = 0;
    node->repl_offset_time = 0;
    node->repl_offset = 0;
    listSetFreeMethod(node->fail_reports,zfree);
    return node;
}

/* This function is called every time we get a failure report from a node.
 * The side effect is to populate the fail_reports list (or to update
 * the timestamp of an existing report).
 *
 * 'failing' is the node that is in failure state according to the
 * 'sender' node.
 *
 * The function returns 0 if it just updates a timestamp of an existing
 * failure report from the same sender. 1 is returned if a new failure
 * report is created. */
int clusterNodeAddFailureReport(clusterNode *failing, clusterNode *sender) {
    list *l = failing->fail_reports;
    listNode *ln;
    listIter li;
    clusterNodeFailReport *fr;

    /* If a failure report from the same sender already exists, just update
     * the timestamp. */
    listRewind(l,&li);
    while ((ln = listNext(&li)) != NULL) {
        fr = ln->value;
        if (fr->node == sender) {
            fr->time = mstime();
            return 0;
        }
    }

    /* Otherwise create a new report. */
    fr = zmalloc(sizeof(*fr));
    fr->node = sender;
    fr->time = mstime();
    listAddNodeTail(l,fr);
    return 1;
}

/* Remove failure reports that are too old, where too old means reasonably
 * older than the global node timeout. Note that anyway for a node to be
 * flagged as FAIL we need to have a local PFAIL state that is at least
 * older than the global node timeout, so we don't just trust the number
 * of failure reports from other nodes. */
void clusterNodeCleanupFailureReports(clusterNode *node) {
    list *l = node->fail_reports;
    listNode *ln;
    listIter li;
    clusterNodeFailReport *fr;
    mstime_t maxtime = server.cluster_node_timeout *
                     CLUSTER_FAIL_REPORT_VALIDITY_MULT;
    mstime_t now = mstime();

    listRewind(l,&li);
    while ((ln = listNext(&li)) != NULL) {
        fr = ln->value;
        if (now - fr->time > maxtime) listDelNode(l,ln);
    }
}

/* Remove the failing report for 'node' if it was previously considered
 * failing by 'sender'. This function is called when a node informs us via
 * gossip that a node is OK from its point of view (no FAIL or PFAIL flags).
 *
 * Note that this function is called relatively often as it gets called even
 * when there are no nodes failing, and is O(N), however when the cluster is
 * fine the failure reports list is empty so the function runs in constant
 * time.
 *
 * The function returns 1 if the failure report was found and removed.
 * Otherwise 0 is returned. */
int clusterNodeDelFailureReport(clusterNode *node, clusterNode *sender) {
    list *l = node->fail_reports;
    listNode *ln;
    listIter li;
    clusterNodeFailReport *fr;

    /* Search for a failure report from this sender. */
    listRewind(l,&li);
    while ((ln = listNext(&li)) != NULL) {
        fr = ln->value;
        if (fr->node == sender) break;
    }
    if (!ln) return 0; /* No failure report from this sender. */

    /* Remove the failure report. */
    listDelNode(l,ln);
    clusterNodeCleanupFailureReports(node);
    return 1;
}

/* Return the number of external nodes that believe 'node' is failing,
 * not including this node, that may have a PFAIL or FAIL state for this
 * node as well. */
int clusterNodeFailureReportsCount(clusterNode *node) {
    clusterNodeCleanupFailureReports(node);
    return listLength(node->fail_reports);
}

int clusterNodeRemoveSlave(clusterNode *master, clusterNode *slave) {
    int j;

    for (j = 0; j < master->numslaves; j++) {
        if (master->slaves[j] == slave) {
            if ((j+1) < master->numslaves) {
                int remaining_slaves = (master->numslaves - j) - 1;
                memmove(master->slaves+j,master->slaves+(j+1),
                        (sizeof(*master->slaves) * remaining_slaves));
            }
            master->numslaves--;
            if (master->numslaves == 0)
                master->flags &= ~CLUSTER_NODE_MIGRATE_TO;
            return C_OK;
        }
    }
    return C_ERR;
}

int clusterNodeAddSlave(clusterNode *master, clusterNode *slave) {
    int j;

    /* If it's already a slave, don't add it again. */
    for (j = 0; j < master->numslaves; j++)
        if (master->slaves[j] == slave) return C_ERR;
    master->slaves = zrealloc(master->slaves,
        sizeof(clusterNode*)*(master->numslaves+1));
    master->slaves[master->numslaves] = slave;
    master->numslaves++;
    master->flags |= CLUSTER_NODE_MIGRATE_TO;
    return C_OK;
}

int clusterCountNonFailingSlaves(clusterNode *n) {
    int j, okslaves = 0;

    for (j = 0; j < n->numslaves; j++)
        if (!nodeFailed(n->slaves[j])) okslaves++;
    return okslaves;
}

/* Low level cleanup of the node structure. Only called by clusterDelNode(). */
void freeClusterNode(clusterNode *n) {
    sds nodename;
    int j;

    /* If the node has associated slaves, we have to set
     * all the slaves->slaveof fields to NULL (unknown). */
    for (j = 0; j < n->numslaves; j++)
        n->slaves[j]->slaveof = NULL;

    /* Remove this node from the list of slaves of its master. */
    if (nodeIsSlave(n) && n->slaveof) clusterNodeRemoveSlave(n->slaveof,n);

    /* Unlink from the set of nodes. */
    nodename = sdsnewlen(n->name, CLUSTER_NAMELEN);
    serverAssert(dictDelete(server.cluster->nodes,nodename) == DICT_OK);
    sdsfree(nodename);

    /* Release link and associated data structures. */
    if (n->link) freeClusterLink(n->link);
    listRelease(n->fail_reports);
    zfree(n->slaves);
    zfree(n);
}

/* Add a node to the nodes hash table */
int clusterAddNode(clusterNode *node) {
    int retval;

    retval = dictAdd(server.cluster->nodes,
            sdsnewlen(node->name,CLUSTER_NAMELEN), node);
    return (retval == DICT_OK) ? C_OK : C_ERR;
}

/* Remove a node from the cluster. The functio performs the high level
 * cleanup, calling freeClusterNode() for the low level cleanup.
 * Here we do the following:
 *
 * 1) Mark all the slots handled by it as unassigned.
 * 2) Remove all the failure reports sent by this node and referenced by
 *    other nodes.
 * 3) Free the node with freeClusterNode() that will in turn remove it
 *    from the hash table and from the list of slaves of its master, if
 *    it is a slave node.
 */
void clusterDelNode(clusterNode *delnode) {
    int j;
    dictIterator *di;
    dictEntry *de;

    /* 1) Mark slots as unassigned. */
    for (j = 0; j < CLUSTER_SLOTS; j++) {
        if (server.cluster->importing_slots_from[j] == delnode)
            server.cluster->importing_slots_from[j] = NULL;
        if (server.cluster->migrating_slots_to[j] == delnode)
            server.cluster->migrating_slots_to[j] = NULL;
        if (server.cluster->slots[j] == delnode)
            clusterDelSlot(j);
    }

    /* 2) Remove failure reports. */
    di = dictGetSafeIterator(server.cluster->nodes);
    while((de = dictNext(di)) != NULL) {
        clusterNode *node = dictGetVal(de);

        if (node == delnode) continue;
        clusterNodeDelFailureReport(node,delnode);
    }
    dictReleaseIterator(di);

    /* 3) Free the node, unlinking it from the cluster. */
    freeClusterNode(delnode);
}

/* Node lookup by name */
clusterNode *clusterLookupNode(const char *name) {
    sds s = sdsnewlen(name, CLUSTER_NAMELEN);
    dictEntry *de;

    de = dictFind(server.cluster->nodes,s);
    sdsfree(s);
    if (de == NULL) return NULL;
    return dictGetVal(de);
}

/* This is only used after the handshake. When we connect a given IP/PORT
 * as a result of CLUSTER MEET we don't have the node name yet, so we
 * pick a random one, and will fix it when we receive the PONG request using
 * this function. */
void clusterRenameNode(clusterNode *node, char *newname) {
    int retval;
    sds s = sdsnewlen(node->name, CLUSTER_NAMELEN);

    serverLog(LL_DEBUG,"Renaming node %.40s into %.40s",
        node->name, newname);
    retval = dictDelete(server.cluster->nodes, s);
    sdsfree(s);
    serverAssert(retval == DICT_OK);
    memcpy(node->name, newname, CLUSTER_NAMELEN);
    clusterAddNode(node);
}

/* -----------------------------------------------------------------------------
 * CLUSTER config epoch handling
 * -------------------------------------------------------------------------- */

/* Return the greatest configEpoch found in the cluster, or the current
 * epoch if greater than any node configEpoch. */
uint64_t clusterGetMaxEpoch(void) {
    uint64_t max = 0;
    dictIterator *di;
    dictEntry *de;

    di = dictGetSafeIterator(server.cluster->nodes);
    while((de = dictNext(di)) != NULL) {
        clusterNode *node = dictGetVal(de);
        if (node->configEpoch > max) max = node->configEpoch;
    }
    dictReleaseIterator(di);
    if (max < server.cluster->currentEpoch) max = server.cluster->currentEpoch;
    return max;
}

/* If this node epoch is zero or is not already the greatest across the
 * cluster (from the POV of the local configuration), this function will:
 *
 * 1) Generate a new config epoch, incrementing the current epoch.
 * 2) Assign the new epoch to this node, WITHOUT any consensus.
 * 3) Persist the configuration on disk before sending packets with the
 *    new configuration.
 *
 * If the new config epoch is generated and assigend, C_OK is returned,
 * otherwise C_ERR is returned (since the node has already the greatest
 * configuration around) and no operation is performed.
 *
 * Important note: this function violates the principle that config epochs
 * should be generated with consensus and should be unique across the cluster.
 * However Redis Cluster uses this auto-generated new config epochs in two
 * cases:
 *
 * 1) When slots are closed after importing. Otherwise resharding would be
 *    too expensive.
 * 2) When CLUSTER FAILOVER is called with options that force a slave to
 *    failover its master even if there is not master majority able to
 *    create a new configuration epoch.
 *
 * Redis Cluster will not explode using this function, even in the case of
 * a collision between this node and another node, generating the same
 * configuration epoch unilaterally, because the config epoch conflict
 * resolution algorithm will eventually move colliding nodes to different
 * config epochs. However using this function may violate the "last failover
 * wins" rule, so should only be used with care. */
int clusterBumpConfigEpochWithoutConsensus(void) {
    uint64_t maxEpoch = clusterGetMaxEpoch();

    if (myself->configEpoch == 0 ||
        myself->configEpoch != maxEpoch)
    {
        server.cluster->currentEpoch++;
        myself->configEpoch = server.cluster->currentEpoch;
        clusterDoBeforeSleep(CLUSTER_TODO_SAVE_CONFIG|
                             CLUSTER_TODO_FSYNC_CONFIG);
        serverLog(LL_WARNING,
            "New configEpoch set to %llu",
            (unsigned long long) myself->configEpoch);
        return C_OK;
    } else {
        return C_ERR;
    }
}

/* This function is called when this node is a master, and we receive from
 * another master a configuration epoch that is equal to our configuration
 * epoch.
 *
 * BACKGROUND
 *
 * It is not possible that different slaves get the same config
 * epoch during a failover election, because the slaves need to get voted
 * by a majority. However when we perform a manual resharding of the cluster
 * the node will assign a configuration epoch to itself without to ask
 * for agreement. Usually resharding happens when the cluster is working well
 * and is supervised by the sysadmin, however it is possible for a failover
 * to happen exactly while the node we are resharding a slot to assigns itself
 * a new configuration epoch, but before it is able to propagate it.
 *
 * So technically it is possible in this condition that two nodes end with
 * the same configuration epoch.
 *
 * Another possibility is that there are bugs in the implementation causing
 * this to happen.
 *
 * Moreover when a new cluster is created, all the nodes start with the same
 * configEpoch. This collision resolution code allows nodes to automatically
 * end with a different configEpoch at startup automatically.
 *
 * In all the cases, we want a mechanism that resolves this issue automatically
 * as a safeguard. The same configuration epoch for masters serving different
 * set of slots is not harmful, but it is if the nodes end serving the same
 * slots for some reason (manual errors or software bugs) without a proper
 * failover procedure.
 *
 * In general we want a system that eventually always ends with different
 * masters having different configuration epochs whatever happened, since
 * nothign is worse than a split-brain condition in a distributed system.
 *
 * BEHAVIOR
 *
 * When this function gets called, what happens is that if this node
 * has the lexicographically smaller Node ID compared to the other node
 * with the conflicting epoch (the 'sender' node), it will assign itself
 * the greatest configuration epoch currently detected among nodes plus 1.
 *
 * This means that even if there are multiple nodes colliding, the node
 * with the greatest Node ID never moves forward, so eventually all the nodes
 * end with a different configuration epoch.
 */
void clusterHandleConfigEpochCollision(clusterNode *sender) {
    /* Prerequisites: nodes have the same configEpoch and are both masters. */
    if (sender->configEpoch != myself->configEpoch ||
        !nodeIsMaster(sender) || !nodeIsMaster(myself)) return;
    /* Don't act if the colliding node has a smaller Node ID. */
    if (memcmp(sender->name,myself->name,CLUSTER_NAMELEN) <= 0) return;
    /* Get the next ID available at the best of this node knowledge. */
    server.cluster->currentEpoch++;
    myself->configEpoch = server.cluster->currentEpoch;
    clusterSaveConfigOrDie(1);
    serverLog(LL_VERBOSE,
        "WARNING: configEpoch collision with node %.40s."
        " configEpoch set to %llu",
        sender->name,
        (unsigned long long) myself->configEpoch);
}

/* -----------------------------------------------------------------------------
 * CLUSTER nodes blacklist
 *
 * The nodes blacklist is just a way to ensure that a given node with a given
 * Node ID is not readded before some time elapsed (this time is specified
 * in seconds in CLUSTER_BLACKLIST_TTL).
 *
 * This is useful when we want to remove a node from the cluster completely:
 * when CLUSTER FORGET is called, it also puts the node into the blacklist so
 * that even if we receive gossip messages from other nodes that still remember
 * about the node we want to remove, we don't re-add it before some time.
 *
 * Currently the CLUSTER_BLACKLIST_TTL is set to 1 minute, this means
 * that redis-trib has 60 seconds to send CLUSTER FORGET messages to nodes
 * in the cluster without dealing with the problem of other nodes re-adding
 * back the node to nodes we already sent the FORGET command to.
 *
 * The data structure used is a hash table with an sds string representing
 * the node ID as key, and the time when it is ok to re-add the node as
 * value.
 * -------------------------------------------------------------------------- */

#define CLUSTER_BLACKLIST_TTL 60      /* 1 minute. */


/* Before of the addNode() or Exists() operations we always remove expired
 * entries from the black list. This is an O(N) operation but it is not a
 * problem since add / exists operations are called very infrequently and
 * the hash table is supposed to contain very little elements at max.
 * However without the cleanup during long uptimes and with some automated
 * node add/removal procedures, entries could accumulate. */
void clusterBlacklistCleanup(void) {
    dictIterator *di;
    dictEntry *de;

    di = dictGetSafeIterator(server.cluster->nodes_black_list);
    while((de = dictNext(di)) != NULL) {
        int64_t expire = dictGetUnsignedIntegerVal(de);

        if (expire < server.unixtime)
            dictDelete(server.cluster->nodes_black_list,dictGetKey(de));
    }
    dictReleaseIterator(di);
}

/* Cleanup the blacklist and add a new node ID to the black list. */
void clusterBlacklistAddNode(clusterNode *node) {
    dictEntry *de;
    sds id = sdsnewlen(node->name,CLUSTER_NAMELEN);

    clusterBlacklistCleanup();
    if (dictAdd(server.cluster->nodes_black_list,id,NULL) == DICT_OK) {
        /* If the key was added, duplicate the sds string representation of
         * the key for the next lookup. We'll free it at the end. */
        id = sdsdup(id);
    }
    de = dictFind(server.cluster->nodes_black_list,id);
    dictSetUnsignedIntegerVal(de,time(NULL)+CLUSTER_BLACKLIST_TTL);
    sdsfree(id);
}

/* Return non-zero if the specified node ID exists in the blacklist.
 * You don't need to pass an sds string here, any pointer to 40 bytes
 * will work. */
int clusterBlacklistExists(char *nodeid) {
    sds id = sdsnewlen(nodeid,CLUSTER_NAMELEN);
    int retval;

    clusterBlacklistCleanup();
    retval = dictFind(server.cluster->nodes_black_list,id) != NULL;
    sdsfree(id);
    return retval;
}

/* -----------------------------------------------------------------------------
 * CLUSTER messages exchange - PING/PONG and gossip
 * -------------------------------------------------------------------------- */

/* This function checks if a given node should be marked as FAIL.
 * It happens if the following conditions are met:
 *
 * 1) We received enough failure reports from other master nodes via gossip.
 *    Enough means that the majority of the masters signaled the node is
 *    down recently.
 * 2) We believe this node is in PFAIL state.
 *
 * If a failure is detected we also inform the whole cluster about this
 * event trying to force every other node to set the FAIL flag for the node.
 *
 * Note that the form of agreement used here is weak, as we collect the majority
 * of masters state during some time, and even if we force agreement by
 * propagating the FAIL message, because of partitions we may not reach every
 * node. However:
 *
 * 1) Either we reach the majority and eventually the FAIL state will propagate
 *    to all the cluster.
 * 2) Or there is no majority so no slave promotion will be authorized and the
 *    FAIL flag will be cleared after some time.
 */
void markNodeAsFailingIfNeeded(clusterNode *node) {
    int failures;
    int needed_quorum = (server.cluster->size / 2) + 1;

    if (!nodeTimedOut(node)) return; /* We can reach it. */
    if (nodeFailed(node)) return; /* Already FAILing. */

    failures = clusterNodeFailureReportsCount(node);
    /* Also count myself as a voter if I'm a master. */
    if (nodeIsMaster(myself)) failures++;
    if (failures < needed_quorum) return; /* No weak agreement from masters. */

    serverLog(LL_NOTICE,
        "Marking node %.40s as failing (quorum reached).", node->name);

    /* Mark the node as failing. */
    node->flags &= ~CLUSTER_NODE_PFAIL;
    node->flags |= CLUSTER_NODE_FAIL;
    node->fail_time = mstime();

    /* Broadcast the failing node name to everybody, forcing all the other
     * reachable nodes to flag the node as FAIL. */
    if (nodeIsMaster(myself)) clusterSendFail(node->name);
    clusterDoBeforeSleep(CLUSTER_TODO_UPDATE_STATE|CLUSTER_TODO_SAVE_CONFIG);
}

/* This function is called only if a node is marked as FAIL, but we are able
 * to reach it again. It checks if there are the conditions to undo the FAIL
 * state. */
void clearNodeFailureIfNeeded(clusterNode *node) {
    mstime_t now = mstime();

    serverAssert(nodeFailed(node));

    /* For slaves we always clear the FAIL flag if we can contact the
     * node again. */
    if (nodeIsSlave(node) || node->numslots == 0) {
        serverLog(LL_NOTICE,
            "Clear FAIL state for node %.40s: %s is reachable again.",
                node->name,
                nodeIsSlave(node) ? "replica" : "master without slots");
        node->flags &= ~CLUSTER_NODE_FAIL;
        clusterDoBeforeSleep(CLUSTER_TODO_UPDATE_STATE|CLUSTER_TODO_SAVE_CONFIG);
    }

    /* If it is a master and...
     * 1) The FAIL state is old enough.
     * 2) It is yet serving slots from our point of view (not failed over).
     * Apparently no one is going to fix these slots, clear the FAIL flag. */
    if (nodeIsMaster(node) && node->numslots > 0 &&
        (now - node->fail_time) >
        (server.cluster_node_timeout * CLUSTER_FAIL_UNDO_TIME_MULT))
    {
        serverLog(LL_NOTICE,
            "Clear FAIL state for node %.40s: is reachable again and nobody is serving its slots after some time.",
                node->name);
        node->flags &= ~CLUSTER_NODE_FAIL;
        clusterDoBeforeSleep(CLUSTER_TODO_UPDATE_STATE|CLUSTER_TODO_SAVE_CONFIG);
    }
}

/* Return true if we already have a node in HANDSHAKE state matching the
 * specified ip address and port number. This function is used in order to
 * avoid adding a new handshake node for the same address multiple times. */
int clusterHandshakeInProgress(char *ip, int port, int cport) {
    dictIterator *di;
    dictEntry *de;

    di = dictGetSafeIterator(server.cluster->nodes);
    while((de = dictNext(di)) != NULL) {
        clusterNode *node = dictGetVal(de);

        if (!nodeInHandshake(node)) continue;
        if (!strcasecmp(node->ip,ip) &&
            node->port == port &&
            node->cport == cport) break;
    }
    dictReleaseIterator(di);
    return de != NULL;
}

/* Start an handshake with the specified address if there is not one
 * already in progress. Returns non-zero if the handshake was actually
 * started. On error zero is returned and errno is set to one of the
 * following values:
 *
 * EAGAIN - There is already an handshake in progress for this address.
 * EINVAL - IP or port are not valid. */
int clusterStartHandshake(char *ip, int port, int cport) {
    clusterNode *n;
    char norm_ip[NET_IP_STR_LEN];
    struct sockaddr_storage sa;

    /* IP sanity check */
    if (inet_pton(AF_INET,ip,
            &(((struct sockaddr_in *)&sa)->sin_addr)))
    {
        sa.ss_family = AF_INET;
    } else if (inet_pton(AF_INET6,ip,
            &(((struct sockaddr_in6 *)&sa)->sin6_addr)))
    {
        sa.ss_family = AF_INET6;
    } else {
        errno = EINVAL;
        return 0;
    }

    /* Port sanity check */
    if (port <= 0 || port > 65535 || cport <= 0 || cport > 65535) {
        errno = EINVAL;
        return 0;
    }

    /* Set norm_ip as the normalized string representation of the node
     * IP address. */
    memset(norm_ip,0,NET_IP_STR_LEN);
    if (sa.ss_family == AF_INET)
        inet_ntop(AF_INET,
            (void*)&(((struct sockaddr_in *)&sa)->sin_addr),
            norm_ip,NET_IP_STR_LEN);
    else
        inet_ntop(AF_INET6,
            (void*)&(((struct sockaddr_in6 *)&sa)->sin6_addr),
            norm_ip,NET_IP_STR_LEN);

    if (clusterHandshakeInProgress(norm_ip,port,cport)) {
        errno = EAGAIN;
        return 0;
    }

    /* Add the node with a random address (NULL as first argument to
     * createClusterNode()). Everything will be fixed during the
     * handshake. */
    n = createClusterNode(NULL,CLUSTER_NODE_HANDSHAKE|CLUSTER_NODE_MEET);
    memcpy(n->ip,norm_ip,sizeof(n->ip));
    n->port = port;
    n->cport = cport;
    clusterAddNode(n);
    return 1;
}

/* Process the gossip section of PING or PONG packets.
 * Note that this function assumes that the packet is already sanity-checked
 * by the caller, not in the content of the gossip section, but in the
 * length. */
void clusterProcessGossipSection(clusterMsg *hdr, clusterLink *link) {
    uint16_t count = ntohs(hdr->count);
    clusterMsgDataGossip *g = (clusterMsgDataGossip*) hdr->data.ping.gossip;
    clusterNode *sender = link->node ? link->node : clusterLookupNode(hdr->sender);

    while(count--) {
        uint16_t flags = ntohs(g->flags);
        clusterNode *node;
        sds ci;

        if (server.verbosity == LL_DEBUG) {
            ci = representClusterNodeFlags(sdsempty(), flags);
            serverLog(LL_DEBUG,"GOSSIP %.40s %s:%d@%d %s",
                g->nodename,
                g->ip,
                ntohs(g->port),
                ntohs(g->cport),
                ci);
            sdsfree(ci);
        }

        /* Update our state accordingly to the gossip sections */
        node = clusterLookupNode(g->nodename);
        if (node) {
            /* We already know this node.
               Handle failure reports, only when the sender is a master. */
            if (sender && nodeIsMaster(sender) && node != myself) {
                if (flags & (CLUSTER_NODE_FAIL|CLUSTER_NODE_PFAIL)) {
                    if (clusterNodeAddFailureReport(node,sender)) {
                        serverLog(LL_VERBOSE,
                            "Node %.40s reported node %.40s as not reachable.",
                            sender->name, node->name);
                    }
                    markNodeAsFailingIfNeeded(node);
                } else {
                    if (clusterNodeDelFailureReport(node,sender)) {
                        serverLog(LL_VERBOSE,
                            "Node %.40s reported node %.40s is back online.",
                            sender->name, node->name);
                    }
                }
            }

            /* If from our POV the node is up (no failure flags are set),
             * we have no pending ping for the node, nor we have failure
             * reports for this node, update the last pong time with the
             * one we see from the other nodes. */
            if (!(flags & (CLUSTER_NODE_FAIL|CLUSTER_NODE_PFAIL)) &&
                node->ping_sent == 0 &&
                clusterNodeFailureReportsCount(node) == 0)
            {
                mstime_t pongtime = ntohl(g->pong_received);
                pongtime *= 1000; /* Convert back to milliseconds. */

                /* Replace the pong time with the received one only if
                 * it's greater than our view but is not in the future
                 * (with 500 milliseconds tolerance) from the POV of our
                 * clock. */
                if (pongtime <= (server.mstime+500) &&
                    pongtime > node->pong_received)
                {
                    node->pong_received = pongtime;
                }
            }

            /* If we already know this node, but it is not reachable, and
             * we see a different address in the gossip section of a node that
             * can talk with this other node, update the address, disconnect
             * the old link if any, so that we'll attempt to connect with the
             * new address. */
            if (node->flags & (CLUSTER_NODE_FAIL|CLUSTER_NODE_PFAIL) &&
                !(flags & CLUSTER_NODE_NOADDR) &&
                !(flags & (CLUSTER_NODE_FAIL|CLUSTER_NODE_PFAIL)) &&
                (strcasecmp(node->ip,g->ip) ||
                 node->port != ntohs(g->port) ||
                 node->cport != ntohs(g->cport)))
            {
                if (node->link) freeClusterLink(node->link);
                memcpy(node->ip,g->ip,NET_IP_STR_LEN);
                node->port = ntohs(g->port);
                node->cport = ntohs(g->cport);
                node->flags &= ~CLUSTER_NODE_NOADDR;
            }
        } else {
            /* If it's not in NOADDR state and we don't have it, we
             * start a handshake process against this IP/PORT pairs.
             *
             * Note that we require that the sender of this gossip message
             * is a well known node in our cluster, otherwise we risk
             * joining another cluster. */
            if (sender &&
                !(flags & CLUSTER_NODE_NOADDR) &&
                !clusterBlacklistExists(g->nodename))
            {
                clusterStartHandshake(g->ip,ntohs(g->port),ntohs(g->cport));
            }
        }

        /* Next node */
        g++;
    }
}

/* IP -> string conversion. 'buf' is supposed to at least be 46 bytes.
 * If 'announced_ip' length is non-zero, it is used instead of extracting
 * the IP from the socket peer address. */
void nodeIp2String(char *buf, clusterLink *link, char *announced_ip) {
    if (announced_ip[0] != '\0') {
        memcpy(buf,announced_ip,NET_IP_STR_LEN);
        buf[NET_IP_STR_LEN-1] = '\0'; /* We are not sure the input is sane. */
    } else {
        anetPeerToString(link->fd, buf, NET_IP_STR_LEN, NULL);
    }
}

/* Update the node address to the IP address that can be extracted
 * from link->fd, or if hdr->myip is non empty, to the address the node
 * is announcing us. The port is taken from the packet header as well.
 *
 * If the address or port changed, disconnect the node link so that we'll
 * connect again to the new address.
 *
 * If the ip/port pair are already correct no operation is performed at
 * all.
 *
 * The function returns 0 if the node address is still the same,
 * otherwise 1 is returned. */
int nodeUpdateAddressIfNeeded(clusterNode *node, clusterLink *link,
                              clusterMsg *hdr)
{
    char ip[NET_IP_STR_LEN] = {0};
    int port = ntohs(hdr->port);
    int cport = ntohs(hdr->cport);

    /* We don't proceed if the link is the same as the sender link, as this
     * function is designed to see if the node link is consistent with the
     * symmetric link that is used to receive PINGs from the node.
     *
     * As a side effect this function never frees the passed 'link', so
     * it is safe to call during packet processing. */
    if (link == node->link) return 0;

    nodeIp2String(ip,link,hdr->myip);
    if (node->port == port && node->cport == cport &&
        strcmp(ip,node->ip) == 0) return 0;

    /* IP / port is different, update it. */
    memcpy(node->ip,ip,sizeof(ip));
    node->port = port;
    node->cport = cport;
    if (node->link) freeClusterLink(node->link);
    node->flags &= ~CLUSTER_NODE_NOADDR;
    serverLog(LL_WARNING,"Address updated for node %.40s, now %s:%d",
        node->name, node->ip, node->port);

    /* Check if this is our master and we have to change the
     * replication target as well. */
    if (nodeIsSlave(myself) && myself->slaveof == node)
        replicationSetMaster(node->ip, node->port);
    return 1;
}

/* Reconfigure the specified node 'n' as a master. This function is called when
 * a node that we believed to be a slave is now acting as master in order to
 * update the state of the node. */
void clusterSetNodeAsMaster(clusterNode *n) {
    if (nodeIsMaster(n)) return;

    if (n->slaveof) {
        clusterNodeRemoveSlave(n->slaveof,n);
        if (n != myself) n->flags |= CLUSTER_NODE_MIGRATE_TO;
    }
    n->flags &= ~CLUSTER_NODE_SLAVE;
    n->flags |= CLUSTER_NODE_MASTER;
    n->slaveof = NULL;

    /* Update config and state. */
    clusterDoBeforeSleep(CLUSTER_TODO_SAVE_CONFIG|
                         CLUSTER_TODO_UPDATE_STATE);
}

/* This function is called when we receive a master configuration via a
 * PING, PONG or UPDATE packet. What we receive is a node, a configEpoch of the
 * node, and the set of slots claimed under this configEpoch.
 *
 * What we do is to rebind the slots with newer configuration compared to our
 * local configuration, and if needed, we turn ourself into a replica of the
 * node (see the function comments for more info).
 *
 * The 'sender' is the node for which we received a configuration update.
 * Sometimes it is not actually the "Sender" of the information, like in the
 * case we receive the info via an UPDATE packet. */
void clusterUpdateSlotsConfigWith(clusterNode *sender, uint64_t senderConfigEpoch, unsigned char *slots) {
    int j;
    clusterNode *curmaster, *newmaster = NULL;
    /* The dirty slots list is a list of slots for which we lose the ownership
     * while having still keys inside. This usually happens after a failover
     * or after a manual cluster reconfiguration operated by the admin.
     *
     * If the update message is not able to demote a master to slave (in this
     * case we'll resync with the master updating the whole key space), we
     * need to delete all the keys in the slots we lost ownership. */
    uint16_t dirty_slots[CLUSTER_SLOTS];
    int dirty_slots_count = 0;

    /* Here we set curmaster to this node or the node this node
     * replicates to if it's a slave. In the for loop we are
     * interested to check if slots are taken away from curmaster. */
    curmaster = nodeIsMaster(myself) ? myself : myself->slaveof;

    if (sender == myself) {
        serverLog(LL_WARNING,"Discarding UPDATE message about myself.");
        return;
    }

    for (j = 0; j < CLUSTER_SLOTS; j++) {
        if (bitmapTestBit(slots,j)) {
            /* The slot is already bound to the sender of this message. */
            if (server.cluster->slots[j] == sender) continue;

            /* The slot is in importing state, it should be modified only
             * manually via redis-trib (example: a resharding is in progress
             * and the migrating side slot was already closed and is advertising
             * a new config. We still want the slot to be closed manually). */
            if (server.cluster->importing_slots_from[j]) continue;

            /* We rebind the slot to the new node claiming it if:
             * 1) The slot was unassigned or the new node claims it with a
             *    greater configEpoch.
             * 2) We are not currently importing the slot. */
            if (server.cluster->slots[j] == NULL ||
                server.cluster->slots[j]->configEpoch < senderConfigEpoch)
            {
                /* Was this slot mine, and still contains keys? Mark it as
                 * a dirty slot. */
                if (server.cluster->slots[j] == myself &&
                    countKeysInSlot(j) &&
                    sender != myself)
                {
                    dirty_slots[dirty_slots_count] = j;
                    dirty_slots_count++;
                }

                if (server.cluster->slots[j] == curmaster)
                    newmaster = sender;
                clusterDelSlot(j);
                clusterAddSlot(sender,j);
                clusterDoBeforeSleep(CLUSTER_TODO_SAVE_CONFIG|
                                     CLUSTER_TODO_UPDATE_STATE|
                                     CLUSTER_TODO_FSYNC_CONFIG);
            }
        }
    }

    /* After updating the slots configuration, don't do any actual change
     * in the state of the server if a module disabled Redis Cluster
     * keys redirections. */
    if (server.cluster_module_flags & CLUSTER_MODULE_FLAG_NO_REDIRECTION)
        return;

    /* If at least one slot was reassigned from a node to another node
     * with a greater configEpoch, it is possible that:
     * 1) We are a master left without slots. This means that we were
     *    failed over and we should turn into a replica of the new
     *    master.
     * 2) We are a slave and our master is left without slots. We need
     *    to replicate to the new slots owner. */
    if (newmaster && curmaster->numslots == 0) {
        serverLog(LL_WARNING,
            "Configuration change detected. Reconfiguring myself "
            "as a replica of %.40s", sender->name);
        clusterSetMaster(sender);
        clusterDoBeforeSleep(CLUSTER_TODO_SAVE_CONFIG|
                             CLUSTER_TODO_UPDATE_STATE|
                             CLUSTER_TODO_FSYNC_CONFIG);
    } else if (dirty_slots_count) {
        /* If we are here, we received an update message which removed
         * ownership for certain slots we still have keys about, but still
         * we are serving some slots, so this master node was not demoted to
         * a slave.
         *
         * In order to maintain a consistent state between keys and slots
         * we need to remove all the keys from the slots we lost. */
        for (j = 0; j < dirty_slots_count; j++)
            delKeysInSlot(dirty_slots[j]);
    }
}

/* When this function is called, there is a packet to process starting
 * at node->rcvbuf. Releasing the buffer is up to the caller, so this
 * function should just handle the higher level stuff of processing the
 * packet, modifying the cluster state if needed.
 *
 * The function returns 1 if the link is still valid after the packet
 * was processed, otherwise 0 if the link was freed since the packet
 * processing lead to some inconsistency error (for instance a PONG
 * received from the wrong sender ID). */
int clusterProcessPacket(clusterLink *link) {
    clusterMsg *hdr = (clusterMsg*) link->rcvbuf;
    uint32_t totlen = ntohl(hdr->totlen);
    uint16_t type = ntohs(hdr->type);

    if (type < CLUSTERMSG_TYPE_COUNT)
        server.cluster->stats_bus_messages_received[type]++;
    serverLog(LL_DEBUG,"--- Processing packet of type %d, %lu bytes",
        type, (unsigned long) totlen);

    /* Perform sanity checks */
    if (totlen < 16) return 1; /* At least signature, version, totlen, count. */
    if (totlen > sdslen(link->rcvbuf)) return 1;

    if (ntohs(hdr->ver) != CLUSTER_PROTO_VER) {
        /* Can't handle messages of different versions. */
        return 1;
    }

    uint16_t flags = ntohs(hdr->flags);
    uint64_t senderCurrentEpoch = 0, senderConfigEpoch = 0;
    clusterNode *sender;

    if (type == CLUSTERMSG_TYPE_PING || type == CLUSTERMSG_TYPE_PONG ||
        type == CLUSTERMSG_TYPE_MEET)
    {
        uint16_t count = ntohs(hdr->count);
        uint32_t explen; /* expected length of this packet */

        explen = sizeof(clusterMsg)-sizeof(union clusterMsgData);
        explen += (sizeof(clusterMsgDataGossip)*count);
        if (totlen != explen) return 1;
    } else if (type == CLUSTERMSG_TYPE_FAIL) {
        uint32_t explen = sizeof(clusterMsg)-sizeof(union clusterMsgData);

        explen += sizeof(clusterMsgDataFail);
        if (totlen != explen) return 1;
    } else if (type == CLUSTERMSG_TYPE_PUBLISH) {
        uint32_t explen = sizeof(clusterMsg)-sizeof(union clusterMsgData);

        explen += sizeof(clusterMsgDataPublish) -
                8 +
                ntohl(hdr->data.publish.msg.channel_len) +
                ntohl(hdr->data.publish.msg.message_len);
        if (totlen != explen) return 1;
    } else if (type == CLUSTERMSG_TYPE_FAILOVER_AUTH_REQUEST ||
               type == CLUSTERMSG_TYPE_FAILOVER_AUTH_ACK ||
               type == CLUSTERMSG_TYPE_MFSTART)
    {
        uint32_t explen = sizeof(clusterMsg)-sizeof(union clusterMsgData);

        if (totlen != explen) return 1;
    } else if (type == CLUSTERMSG_TYPE_UPDATE) {
        uint32_t explen = sizeof(clusterMsg)-sizeof(union clusterMsgData);

        explen += sizeof(clusterMsgDataUpdate);
        if (totlen != explen) return 1;
    } else if (type == CLUSTERMSG_TYPE_MODULE) {
        uint32_t explen = sizeof(clusterMsg)-sizeof(union clusterMsgData);

        explen += sizeof(clusterMsgDataPublish) -
                3 + ntohl(hdr->data.module.msg.len);
        if (totlen != explen) return 1;
    }

    /* Check if the sender is a known node. */
    sender = clusterLookupNode(hdr->sender);
    if (sender && !nodeInHandshake(sender)) {
        /* Update our curretEpoch if we see a newer epoch in the cluster. */
        senderCurrentEpoch = ntohu64(hdr->currentEpoch);
        senderConfigEpoch = ntohu64(hdr->configEpoch);
        if (senderCurrentEpoch > server.cluster->currentEpoch)
            server.cluster->currentEpoch = senderCurrentEpoch;
        /* Update the sender configEpoch if it is publishing a newer one. */
        if (senderConfigEpoch > sender->configEpoch) {
            sender->configEpoch = senderConfigEpoch;
            clusterDoBeforeSleep(CLUSTER_TODO_SAVE_CONFIG|
                                 CLUSTER_TODO_FSYNC_CONFIG);
        }
        /* Update the replication offset info for this node. */
        sender->repl_offset = ntohu64(hdr->offset);
        sender->repl_offset_time = mstime();
        /* If we are a slave performing a manual failover and our master
         * sent its offset while already paused, populate the MF state. */
        if (server.cluster->mf_end &&
            nodeIsSlave(myself) &&
            myself->slaveof == sender &&
            hdr->mflags[0] & CLUSTERMSG_FLAG0_PAUSED &&
            server.cluster->mf_master_offset == 0)
        {
            server.cluster->mf_master_offset = sender->repl_offset;
            serverLog(LL_WARNING,
                "Received replication offset for paused "
                "master manual failover: %lld",
                server.cluster->mf_master_offset);
        }
    }

    /* Initial processing of PING and MEET requests replying with a PONG. */
    if (type == CLUSTERMSG_TYPE_PING || type == CLUSTERMSG_TYPE_MEET) {
        serverLog(LL_DEBUG,"Ping packet received: %p", (void*)link->node);

        /* We use incoming MEET messages in order to set the address
         * for 'myself', since only other cluster nodes will send us
         * MEET messages on handshakes, when the cluster joins, or
         * later if we changed address, and those nodes will use our
         * official address to connect to us. So by obtaining this address
         * from the socket is a simple way to discover / update our own
         * address in the cluster without it being hardcoded in the config.
         *
         * However if we don't have an address at all, we update the address
         * even with a normal PING packet. If it's wrong it will be fixed
         * by MEET later. */
        if ((type == CLUSTERMSG_TYPE_MEET || myself->ip[0] == '\0') &&
            server.cluster_announce_ip == NULL)
        {
            char ip[NET_IP_STR_LEN];

            if (anetSockName(link->fd,ip,sizeof(ip),NULL) != -1 &&
                strcmp(ip,myself->ip))
            {
                memcpy(myself->ip,ip,NET_IP_STR_LEN);
                serverLog(LL_WARNING,"IP address for this node updated to %s",
                    myself->ip);
                clusterDoBeforeSleep(CLUSTER_TODO_SAVE_CONFIG);
            }
        }

        /* Add this node if it is new for us and the msg type is MEET.
         * In this stage we don't try to add the node with the right
         * flags, slaveof pointer, and so forth, as this details will be
         * resolved when we'll receive PONGs from the node. */
        if (!sender && type == CLUSTERMSG_TYPE_MEET) {
            clusterNode *node;

            node = createClusterNode(NULL,CLUSTER_NODE_HANDSHAKE);
            nodeIp2String(node->ip,link,hdr->myip);
            node->port = ntohs(hdr->port);
            node->cport = ntohs(hdr->cport);
            clusterAddNode(node);
            clusterDoBeforeSleep(CLUSTER_TODO_SAVE_CONFIG);
        }

        /* If this is a MEET packet from an unknown node, we still process
         * the gossip section here since we have to trust the sender because
         * of the message type. */
        if (!sender && type == CLUSTERMSG_TYPE_MEET)
            clusterProcessGossipSection(hdr,link);

        /* Anyway reply with a PONG */
        clusterSendPing(link,CLUSTERMSG_TYPE_PONG);
    }

    /* PING, PONG, MEET: process config information. */
    if (type == CLUSTERMSG_TYPE_PING || type == CLUSTERMSG_TYPE_PONG ||
        type == CLUSTERMSG_TYPE_MEET)
    {
        serverLog(LL_DEBUG,"%s packet received: %p",
            type == CLUSTERMSG_TYPE_PING ? "ping" : "pong",
            (void*)link->node);
        if (link->node) {
            if (nodeInHandshake(link->node)) {
                /* If we already have this node, try to change the
                 * IP/port of the node with the new one. */
                if (sender) {
                    serverLog(LL_VERBOSE,
                        "Handshake: we already know node %.40s, "
                        "updating the address if needed.", sender->name);
                    if (nodeUpdateAddressIfNeeded(sender,link,hdr))
                    {
                        clusterDoBeforeSleep(CLUSTER_TODO_SAVE_CONFIG|
                                             CLUSTER_TODO_UPDATE_STATE);
                    }
                    /* Free this node as we already have it. This will
                     * cause the link to be freed as well. */
                    clusterDelNode(link->node);
                    return 0;
                }

                /* First thing to do is replacing the random name with the
                 * right node name if this was a handshake stage. */
                clusterRenameNode(link->node, hdr->sender);
                serverLog(LL_DEBUG,"Handshake with node %.40s completed.",
                    link->node->name);
                link->node->flags &= ~CLUSTER_NODE_HANDSHAKE;
                link->node->flags |= flags&(CLUSTER_NODE_MASTER|CLUSTER_NODE_SLAVE);
                clusterDoBeforeSleep(CLUSTER_TODO_SAVE_CONFIG);
            } else if (memcmp(link->node->name,hdr->sender,
                        CLUSTER_NAMELEN) != 0)
            {
                /* If the reply has a non matching node ID we
                 * disconnect this node and set it as not having an associated
                 * address. */
                serverLog(LL_DEBUG,"PONG contains mismatching sender ID. About node %.40s added %d ms ago, having flags %d",
                    link->node->name,
                    (int)(mstime()-(link->node->ctime)),
                    link->node->flags);
                link->node->flags |= CLUSTER_NODE_NOADDR;
                link->node->ip[0] = '\0';
                link->node->port = 0;
                link->node->cport = 0;
                freeClusterLink(link);
                clusterDoBeforeSleep(CLUSTER_TODO_SAVE_CONFIG);
                return 0;
            }
        }

        /* Copy the CLUSTER_NODE_NOFAILOVER flag from what the sender
         * announced. This is a dynamic flag that we receive from the
         * sender, and the latest status must be trusted. We need it to
         * be propagated because the slave ranking used to understand the
         * delay of each slave in the voting process, needs to know
         * what are the instances really competing. */
        if (sender) {
            int nofailover = flags & CLUSTER_NODE_NOFAILOVER;
            sender->flags &= ~CLUSTER_NODE_NOFAILOVER;
            sender->flags |= nofailover;
        }

        /* Update the node address if it changed. */
        if (sender && type == CLUSTERMSG_TYPE_PING &&
            !nodeInHandshake(sender) &&
            nodeUpdateAddressIfNeeded(sender,link,hdr))
        {
            clusterDoBeforeSleep(CLUSTER_TODO_SAVE_CONFIG|
                                 CLUSTER_TODO_UPDATE_STATE);
        }

        /* Update our info about the node */
        if (link->node && type == CLUSTERMSG_TYPE_PONG) {
            link->node->pong_received = mstime();
            link->node->ping_sent = 0;

            /* The PFAIL condition can be reversed without external
             * help if it is momentary (that is, if it does not
             * turn into a FAIL state).
             *
             * The FAIL condition is also reversible under specific
             * conditions detected by clearNodeFailureIfNeeded(). */
            if (nodeTimedOut(link->node)) {
                link->node->flags &= ~CLUSTER_NODE_PFAIL;
                clusterDoBeforeSleep(CLUSTER_TODO_SAVE_CONFIG|
                                     CLUSTER_TODO_UPDATE_STATE);
            } else if (nodeFailed(link->node)) {
                clearNodeFailureIfNeeded(link->node);
            }
        }

        /* Check for role switch: slave -> master or master -> slave. */
        if (sender) {
            if (!memcmp(hdr->slaveof,CLUSTER_NODE_NULL_NAME,
                sizeof(hdr->slaveof)))
            {
                /* Node is a master. */
                clusterSetNodeAsMaster(sender);
            } else {
                /* Node is a slave. */
                clusterNode *master = clusterLookupNode(hdr->slaveof);

                if (nodeIsMaster(sender)) {
                    /* Master turned into a slave! Reconfigure the node. */
                    clusterDelNodeSlots(sender);
                    sender->flags &= ~(CLUSTER_NODE_MASTER|
                                       CLUSTER_NODE_MIGRATE_TO);
                    sender->flags |= CLUSTER_NODE_SLAVE;

                    /* Update config and state. */
                    clusterDoBeforeSleep(CLUSTER_TODO_SAVE_CONFIG|
                                         CLUSTER_TODO_UPDATE_STATE);
                }

                /* Master node changed for this slave? */
                if (master && sender->slaveof != master) {
                    if (sender->slaveof)
                        clusterNodeRemoveSlave(sender->slaveof,sender);
                    clusterNodeAddSlave(master,sender);
                    sender->slaveof = master;

                    /* Update config. */
                    clusterDoBeforeSleep(CLUSTER_TODO_SAVE_CONFIG);
                }
            }
        }

        /* Update our info about served slots.
         *
         * Note: this MUST happen after we update the master/slave state
         * so that CLUSTER_NODE_MASTER flag will be set. */

        /* Many checks are only needed if the set of served slots this
         * instance claims is different compared to the set of slots we have
         * for it. Check this ASAP to avoid other computational expansive
         * checks later. */
        clusterNode *sender_master = NULL; /* Sender or its master if slave. */
        int dirty_slots = 0; /* Sender claimed slots don't match my view? */

        if (sender) {
            sender_master = nodeIsMaster(sender) ? sender : sender->slaveof;
            if (sender_master) {
                dirty_slots = memcmp(sender_master->slots,
                        hdr->myslots,sizeof(hdr->myslots)) != 0;
            }
        }

        /* 1) If the sender of the message is a master, and we detected that
         *    the set of slots it claims changed, scan the slots to see if we
         *    need to update our configuration. */
        if (sender && nodeIsMaster(sender) && dirty_slots)
            clusterUpdateSlotsConfigWith(sender,senderConfigEpoch,hdr->myslots);

        /* 2) We also check for the reverse condition, that is, the sender
         *    claims to serve slots we know are served by a master with a
         *    greater configEpoch. If this happens we inform the sender.
         *
         * This is useful because sometimes after a partition heals, a
         * reappearing master may be the last one to claim a given set of
         * hash slots, but with a configuration that other instances know to
         * be deprecated. Example:
         *
         * A and B are master and slave for slots 1,2,3.
         * A is partitioned away, B gets promoted.
         * B is partitioned away, and A returns available.
         *
         * Usually B would PING A publishing its set of served slots and its
         * configEpoch, but because of the partition B can't inform A of the
         * new configuration, so other nodes that have an updated table must
         * do it. In this way A will stop to act as a master (or can try to
         * failover if there are the conditions to win the election). */
        if (sender && dirty_slots) {
            int j;

            for (j = 0; j < CLUSTER_SLOTS; j++) {
                if (bitmapTestBit(hdr->myslots,j)) {
                    if (server.cluster->slots[j] == sender ||
                        server.cluster->slots[j] == NULL) continue;
                    if (server.cluster->slots[j]->configEpoch >
                        senderConfigEpoch)
                    {
                        serverLog(LL_VERBOSE,
                            "Node %.40s has old slots configuration, sending "
                            "an UPDATE message about %.40s",
                                sender->name, server.cluster->slots[j]->name);
                        clusterSendUpdate(sender->link,
                            server.cluster->slots[j]);

                        /* TODO: instead of exiting the loop send every other
                         * UPDATE packet for other nodes that are the new owner
                         * of sender's slots. */
                        break;
                    }
                }
            }
        }

        /* If our config epoch collides with the sender's try to fix
         * the problem. */
        if (sender &&
            nodeIsMaster(myself) && nodeIsMaster(sender) &&
            senderConfigEpoch == myself->configEpoch)
        {
            clusterHandleConfigEpochCollision(sender);
        }

        /* Get info from the gossip section */
        if (sender) clusterProcessGossipSection(hdr,link);
    } else if (type == CLUSTERMSG_TYPE_FAIL) {
        clusterNode *failing;

        if (sender) {
            failing = clusterLookupNode(hdr->data.fail.about.nodename);
            if (failing &&
                !(failing->flags & (CLUSTER_NODE_FAIL|CLUSTER_NODE_MYSELF)))
            {
                serverLog(LL_NOTICE,
                    "FAIL message received from %.40s about %.40s",
                    hdr->sender, hdr->data.fail.about.nodename);
                failing->flags |= CLUSTER_NODE_FAIL;
                failing->fail_time = mstime();
                failing->flags &= ~CLUSTER_NODE_PFAIL;
                clusterDoBeforeSleep(CLUSTER_TODO_SAVE_CONFIG|
                                     CLUSTER_TODO_UPDATE_STATE);
            }
        } else {
            serverLog(LL_NOTICE,
                "Ignoring FAIL message from unknown node %.40s about %.40s",
                hdr->sender, hdr->data.fail.about.nodename);
        }
    } else if (type == CLUSTERMSG_TYPE_PUBLISH) {
        robj *channel, *message;
        uint32_t channel_len, message_len;

        /* Don't bother creating useless objects if there are no
         * Pub/Sub subscribers. */
        if (dictSize(server.pubsub_channels) ||
           listLength(server.pubsub_patterns))
        {
            channel_len = ntohl(hdr->data.publish.msg.channel_len);
            message_len = ntohl(hdr->data.publish.msg.message_len);
            channel = createStringObject(
                        (char*)hdr->data.publish.msg.bulk_data,channel_len);
            message = createStringObject(
                        (char*)hdr->data.publish.msg.bulk_data+channel_len,
                        message_len);
            pubsubPublishMessage(channel,message);
            decrRefCount(channel);
            decrRefCount(message);
        }
    } else if (type == CLUSTERMSG_TYPE_FAILOVER_AUTH_REQUEST) {
        if (!sender) return 1;  /* We don't know that node. */
        clusterSendFailoverAuthIfNeeded(sender,hdr);
    } else if (type == CLUSTERMSG_TYPE_FAILOVER_AUTH_ACK) {
        if (!sender) return 1;  /* We don't know that node. */
        /* We consider this vote only if the sender is a master serving
         * a non zero number of slots, and its currentEpoch is greater or
         * equal to epoch where this node started the election. */
        if (nodeIsMaster(sender) && sender->numslots > 0 &&
            senderCurrentEpoch >= server.cluster->failover_auth_epoch)
        {
            server.cluster->failover_auth_count++;
            /* Maybe we reached a quorum here, set a flag to make sure
             * we check ASAP. */
            clusterDoBeforeSleep(CLUSTER_TODO_HANDLE_FAILOVER);
        }
    } else if (type == CLUSTERMSG_TYPE_MFSTART) {
        /* This message is acceptable only if I'm a master and the sender
         * is one of my slaves. */
        if (!sender || sender->slaveof != myself) return 1;
        /* Manual failover requested from slaves. Initialize the state
         * accordingly. */
        resetManualFailover();
        server.cluster->mf_end = mstime() + CLUSTER_MF_TIMEOUT;
        server.cluster->mf_slave = sender;
        pauseClients(mstime()+(CLUSTER_MF_TIMEOUT*2));
        serverLog(LL_WARNING,"Manual failover requested by replica %.40s.",
            sender->name);
    } else if (type == CLUSTERMSG_TYPE_UPDATE) {
        clusterNode *n; /* The node the update is about. */
        uint64_t reportedConfigEpoch =
                    ntohu64(hdr->data.update.nodecfg.configEpoch);

        if (!sender) return 1;  /* We don't know the sender. */
        n = clusterLookupNode(hdr->data.update.nodecfg.nodename);
        if (!n) return 1;   /* We don't know the reported node. */
        if (n->configEpoch >= reportedConfigEpoch) return 1; /* Nothing new. */

        /* If in our current config the node is a slave, set it as a master. */
        if (nodeIsSlave(n)) clusterSetNodeAsMaster(n);

        /* Update the node's configEpoch. */
        n->configEpoch = reportedConfigEpoch;
        clusterDoBeforeSleep(CLUSTER_TODO_SAVE_CONFIG|
                             CLUSTER_TODO_FSYNC_CONFIG);

        /* Check the bitmap of served slots and update our
         * config accordingly. */
        clusterUpdateSlotsConfigWith(n,reportedConfigEpoch,
            hdr->data.update.nodecfg.slots);
    } else if (type == CLUSTERMSG_TYPE_MODULE) {
        if (!sender) return 1;  /* Protect the module from unknown nodes. */
        /* We need to route this message back to the right module subscribed
         * for the right message type. */
        uint64_t module_id = hdr->data.module.msg.module_id; /* Endian-safe ID */
        uint32_t len = ntohl(hdr->data.module.msg.len);
        uint8_t type = hdr->data.module.msg.type;
        unsigned char *payload = hdr->data.module.msg.bulk_data;
        moduleCallClusterReceivers(sender->name,module_id,type,payload,len);
    } else {
        serverLog(LL_WARNING,"Received unknown packet type: %d", type);
    }
    return 1;
}

/* This function is called when we detect the link with this node is lost.
   We set the node as no longer connected. The Cluster Cron will detect
   this connection and will try to get it connected again.

   Instead if the node is a temporary node used to accept a query, we
   completely free the node on error. */
void handleLinkIOError(clusterLink *link) {
    freeClusterLink(link);
}

/* Send data. This is handled using a trivial send buffer that gets
 * consumed by write(). We don't try to optimize this for speed too much
 * as this is a very low traffic channel. */
void clusterWriteHandler(aeEventLoop *el, int fd, void *privdata, int mask) {
    clusterLink *link = (clusterLink*) privdata;
    ssize_t nwritten;
    UNUSED(el);
    UNUSED(mask);

    nwritten = write(fd, link->sndbuf, sdslen(link->sndbuf));
    if (nwritten <= 0) {
        serverLog(LL_DEBUG,"I/O error writing to node link: %s",
            (nwritten == -1) ? strerror(errno) : "short write");
        handleLinkIOError(link);
        return;
    }
    sdsrange(link->sndbuf,nwritten,-1);
    if (sdslen(link->sndbuf) == 0)
        aeDeleteFileEvent(server.el, link->fd, AE_WRITABLE);
}

/* Read data. Try to read the first field of the header first to check the
 * full length of the packet. When a whole packet is in memory this function
 * will call the function to process the packet. And so forth. */
void clusterReadHandler(aeEventLoop *el, int fd, void *privdata, int mask) {
    char buf[sizeof(clusterMsg)];
    ssize_t nread;
    clusterMsg *hdr;
    clusterLink *link = (clusterLink*) privdata;
    unsigned int readlen, rcvbuflen;
    UNUSED(el);
    UNUSED(mask);

    while(1) { /* Read as long as there is data to read. */
        rcvbuflen = sdslen(link->rcvbuf);
        if (rcvbuflen < 8) {
            /* First, obtain the first 8 bytes to get the full message
             * length. */
            readlen = 8 - rcvbuflen;
        } else {
            /* Finally read the full message. */
            hdr = (clusterMsg*) link->rcvbuf;
            if (rcvbuflen == 8) {
                /* Perform some sanity check on the message signature
                 * and length. */
                if (memcmp(hdr->sig,"RCmb",4) != 0 ||
                    ntohl(hdr->totlen) < CLUSTERMSG_MIN_LEN)
                {
                    serverLog(LL_WARNING,
                        "Bad message length or signature received "
                        "from Cluster bus.");
                    handleLinkIOError(link);
                    return;
                }
            }
            readlen = ntohl(hdr->totlen) - rcvbuflen;
            if (readlen > sizeof(buf)) readlen = sizeof(buf);
        }

        nread = read(fd,buf,readlen);
        if (nread == -1 && errno == EAGAIN) return; /* No more data ready. */

        if (nread <= 0) {
            /* I/O error... */
            serverLog(LL_DEBUG,"I/O error reading from node link: %s",
                (nread == 0) ? "connection closed" : strerror(errno));
            handleLinkIOError(link);
            return;
        } else {
            /* Read data and recast the pointer to the new buffer. */
            link->rcvbuf = sdscatlen(link->rcvbuf,buf,nread);
            hdr = (clusterMsg*) link->rcvbuf;
            rcvbuflen += nread;
        }

        /* Total length obtained? Process this packet. */
        if (rcvbuflen >= 8 && rcvbuflen == ntohl(hdr->totlen)) {
            if (clusterProcessPacket(link)) {
                sdsfree(link->rcvbuf);
                link->rcvbuf = sdsempty();
            } else {
                return; /* Link no longer valid. */
            }
        }
    }
}

/* Put stuff into the send buffer.
 *
 * It is guaranteed that this function will never have as a side effect
 * the link to be invalidated, so it is safe to call this function
 * from event handlers that will do stuff with the same link later. */
void clusterSendMessage(clusterLink *link, unsigned char *msg, size_t msglen) {
    if (sdslen(link->sndbuf) == 0 && msglen != 0)
        aeCreateFileEvent(server.el,link->fd,AE_WRITABLE|AE_BARRIER,
                    clusterWriteHandler,link);

    link->sndbuf = sdscatlen(link->sndbuf, msg, msglen);

    /* Populate sent messages stats. */
    clusterMsg *hdr = (clusterMsg*) msg;
    uint16_t type = ntohs(hdr->type);
    if (type < CLUSTERMSG_TYPE_COUNT)
        server.cluster->stats_bus_messages_sent[type]++;
}

/* Send a message to all the nodes that are part of the cluster having
 * a connected link.
 *
 * It is guaranteed that this function will never have as a side effect
 * some node->link to be invalidated, so it is safe to call this function
 * from event handlers that will do stuff with node links later. */
void clusterBroadcastMessage(void *buf, size_t len) {
    dictIterator *di;
    dictEntry *de;

    di = dictGetSafeIterator(server.cluster->nodes);
    while((de = dictNext(di)) != NULL) {
        clusterNode *node = dictGetVal(de);

        if (!node->link) continue;
        if (node->flags & (CLUSTER_NODE_MYSELF|CLUSTER_NODE_HANDSHAKE))
            continue;
        clusterSendMessage(node->link,buf,len);
    }
    dictReleaseIterator(di);
}

/* Build the message header. hdr must point to a buffer at least
 * sizeof(clusterMsg) in bytes. */
void clusterBuildMessageHdr(clusterMsg *hdr, int type) {
    int totlen = 0;
    uint64_t offset;
    clusterNode *master;

    /* If this node is a master, we send its slots bitmap and configEpoch.
     * If this node is a slave we send the master's information instead (the
     * node is flagged as slave so the receiver knows that it is NOT really
     * in charge for this slots. */
    master = (nodeIsSlave(myself) && myself->slaveof) ?
              myself->slaveof : myself;

    memset(hdr,0,sizeof(*hdr));
    hdr->ver = htons(CLUSTER_PROTO_VER);
    hdr->sig[0] = 'R';
    hdr->sig[1] = 'C';
    hdr->sig[2] = 'm';
    hdr->sig[3] = 'b';
    hdr->type = htons(type);
    memcpy(hdr->sender,myself->name,CLUSTER_NAMELEN);

    /* If cluster-announce-ip option is enabled, force the receivers of our
     * packets to use the specified address for this node. Otherwise if the
     * first byte is zero, they'll do auto discovery. */
    memset(hdr->myip,0,NET_IP_STR_LEN);
    if (server.cluster_announce_ip) {
        strncpy(hdr->myip,server.cluster_announce_ip,NET_IP_STR_LEN);
        hdr->myip[NET_IP_STR_LEN-1] = '\0';
    }

    /* Handle cluster-announce-port as well. */
    int announced_port = server.cluster_announce_port ?
                         server.cluster_announce_port : server.port;
    int announced_cport = server.cluster_announce_bus_port ?
                          server.cluster_announce_bus_port :
                          (server.port + CLUSTER_PORT_INCR);

    memcpy(hdr->myslots,master->slots,sizeof(hdr->myslots));
    memset(hdr->slaveof,0,CLUSTER_NAMELEN);
    if (myself->slaveof != NULL)
        memcpy(hdr->slaveof,myself->slaveof->name, CLUSTER_NAMELEN);
    hdr->port = htons(announced_port);
    hdr->cport = htons(announced_cport);
    hdr->flags = htons(myself->flags);
    hdr->state = server.cluster->state;

    /* Set the currentEpoch and configEpochs. */
    hdr->currentEpoch = htonu64(server.cluster->currentEpoch);
    hdr->configEpoch = htonu64(master->configEpoch);

    /* Set the replication offset. */
    if (nodeIsSlave(myself))
        offset = replicationGetSlaveOffset();
    else
        offset = server.master_repl_offset;
    hdr->offset = htonu64(offset);

    /* Set the message flags. */
    if (nodeIsMaster(myself) && server.cluster->mf_end)
        hdr->mflags[0] |= CLUSTERMSG_FLAG0_PAUSED;

    /* Compute the message length for certain messages. For other messages
     * this is up to the caller. */
    if (type == CLUSTERMSG_TYPE_FAIL) {
        totlen = sizeof(clusterMsg)-sizeof(union clusterMsgData);
        totlen += sizeof(clusterMsgDataFail);
    } else if (type == CLUSTERMSG_TYPE_UPDATE) {
        totlen = sizeof(clusterMsg)-sizeof(union clusterMsgData);
        totlen += sizeof(clusterMsgDataUpdate);
    }
    hdr->totlen = htonl(totlen);
    /* For PING, PONG, and MEET, fixing the totlen field is up to the caller. */
}

/* Return non zero if the node is already present in the gossip section of the
 * message pointed by 'hdr' and having 'count' gossip entries. Otherwise
 * zero is returned. Helper for clusterSendPing(). */
int clusterNodeIsInGossipSection(clusterMsg *hdr, int count, clusterNode *n) {
    int j;
    for (j = 0; j < count; j++) {
        if (memcmp(hdr->data.ping.gossip[j].nodename,n->name,
                CLUSTER_NAMELEN) == 0) break;
    }
    return j != count;
}

/* Set the i-th entry of the gossip section in the message pointed by 'hdr'
 * to the info of the specified node 'n'. */
void clusterSetGossipEntry(clusterMsg *hdr, int i, clusterNode *n) {
    clusterMsgDataGossip *gossip;
    gossip = &(hdr->data.ping.gossip[i]);
    memcpy(gossip->nodename,n->name,CLUSTER_NAMELEN);
    gossip->ping_sent = htonl(n->ping_sent/1000);
    gossip->pong_received = htonl(n->pong_received/1000);
    memcpy(gossip->ip,n->ip,sizeof(n->ip));
    gossip->port = htons(n->port);
    gossip->cport = htons(n->cport);
    gossip->flags = htons(n->flags);
    gossip->notused1 = 0;
}

/* Send a PING or PONG packet to the specified node, making sure to add enough
 * gossip informations. */
void clusterSendPing(clusterLink *link, int type) {
    unsigned char *buf;
    clusterMsg *hdr;
    int gossipcount = 0; /* Number of gossip sections added so far. */
    int wanted; /* Number of gossip sections we want to append if possible. */
    int totlen; /* Total packet length. */
    /* freshnodes is the max number of nodes we can hope to append at all:
     * nodes available minus two (ourself and the node we are sending the
     * message to). However practically there may be less valid nodes since
     * nodes in handshake state, disconnected, are not considered. */
    int freshnodes = dictSize(server.cluster->nodes)-2;

    /* How many gossip sections we want to add? 1/10 of the number of nodes
     * and anyway at least 3. Why 1/10?
     *
     * If we have N masters, with N/10 entries, and we consider that in
     * node_timeout we exchange with each other node at least 4 packets
     * (we ping in the worst case in node_timeout/2 time, and we also
     * receive two pings from the host), we have a total of 8 packets
     * in the node_timeout*2 falure reports validity time. So we have
     * that, for a single PFAIL node, we can expect to receive the following
     * number of failure reports (in the specified window of time):
     *
     * PROB * GOSSIP_ENTRIES_PER_PACKET * TOTAL_PACKETS:
     *
     * PROB = probability of being featured in a single gossip entry,
     *        which is 1 / NUM_OF_NODES.
     * ENTRIES = 10.
     * TOTAL_PACKETS = 2 * 4 * NUM_OF_MASTERS.
     *
     * If we assume we have just masters (so num of nodes and num of masters
     * is the same), with 1/10 we always get over the majority, and specifically
     * 80% of the number of nodes, to account for many masters failing at the
     * same time.
     *
     * Since we have non-voting slaves that lower the probability of an entry
     * to feature our node, we set the number of entries per packet as
     * 10% of the total nodes we have. */
    wanted = floor(dictSize(server.cluster->nodes)/10);
    if (wanted < 3) wanted = 3;
    if (wanted > freshnodes) wanted = freshnodes;

    /* Include all the nodes in PFAIL state, so that failure reports are
     * faster to propagate to go from PFAIL to FAIL state. */
    int pfail_wanted = server.cluster->stats_pfail_nodes;

    /* Compute the maxium totlen to allocate our buffer. We'll fix the totlen
     * later according to the number of gossip sections we really were able
     * to put inside the packet. */
    totlen = sizeof(clusterMsg)-sizeof(union clusterMsgData);
    totlen += (sizeof(clusterMsgDataGossip)*(wanted+pfail_wanted));
    /* Note: clusterBuildMessageHdr() expects the buffer to be always at least
     * sizeof(clusterMsg) or more. */
    if (totlen < (int)sizeof(clusterMsg)) totlen = sizeof(clusterMsg);
    buf = zcalloc(totlen);
    hdr = (clusterMsg*) buf;

    /* Populate the header. */
    if (link->node && type == CLUSTERMSG_TYPE_PING)
        link->node->ping_sent = mstime();
    clusterBuildMessageHdr(hdr,type);

    /* Populate the gossip fields */
    int maxiterations = wanted*3;
    while(freshnodes > 0 && gossipcount < wanted && maxiterations--) {
        dictEntry *de = dictGetRandomKey(server.cluster->nodes);
        clusterNode *this = dictGetVal(de);

        /* Don't include this node: the whole packet header is about us
         * already, so we just gossip about other nodes. */
        if (this == myself) continue;

        /* PFAIL nodes will be added later. */
        if (this->flags & CLUSTER_NODE_PFAIL) continue;

        /* In the gossip section don't include:
         * 1) Nodes in HANDSHAKE state.
         * 3) Nodes with the NOADDR flag set.
         * 4) Disconnected nodes if they don't have configured slots.
         */
        if (this->flags & (CLUSTER_NODE_HANDSHAKE|CLUSTER_NODE_NOADDR) ||
            (this->link == NULL && this->numslots == 0))
        {
            freshnodes--; /* Tecnically not correct, but saves CPU. */
            continue;
        }

        /* Do not add a node we already have. */
        if (clusterNodeIsInGossipSection(hdr,gossipcount,this)) continue;

        /* Add it */
        clusterSetGossipEntry(hdr,gossipcount,this);
        freshnodes--;
        gossipcount++;
    }

    /* If there are PFAIL nodes, add them at the end. */
    if (pfail_wanted) {
        dictIterator *di;
        dictEntry *de;

        di = dictGetSafeIterator(server.cluster->nodes);
        while((de = dictNext(di)) != NULL && pfail_wanted > 0) {
            clusterNode *node = dictGetVal(de);
            if (node->flags & CLUSTER_NODE_HANDSHAKE) continue;
            if (node->flags & CLUSTER_NODE_NOADDR) continue;
            if (!(node->flags & CLUSTER_NODE_PFAIL)) continue;
            clusterSetGossipEntry(hdr,gossipcount,node);
            freshnodes--;
            gossipcount++;
            /* We take the count of the slots we allocated, since the
             * PFAIL stats may not match perfectly with the current number
             * of PFAIL nodes. */
            pfail_wanted--;
        }
        dictReleaseIterator(di);
    }

    /* Ready to send... fix the totlen fiend and queue the message in the
     * output buffer. */
    totlen = sizeof(clusterMsg)-sizeof(union clusterMsgData);
    totlen += (sizeof(clusterMsgDataGossip)*gossipcount);
    hdr->count = htons(gossipcount);
    hdr->totlen = htonl(totlen);
    clusterSendMessage(link,buf,totlen);
    zfree(buf);
}

/* Send a PONG packet to every connected node that's not in handshake state
 * and for which we have a valid link.
 *
 * In Redis Cluster pongs are not used just for failure detection, but also
 * to carry important configuration information. So broadcasting a pong is
 * useful when something changes in the configuration and we want to make
 * the cluster aware ASAP (for instance after a slave promotion).
 *
 * The 'target' argument specifies the receiving instances using the
 * defines below:
 *
 * CLUSTER_BROADCAST_ALL -> All known instances.
 * CLUSTER_BROADCAST_LOCAL_SLAVES -> All slaves in my master-slaves ring.
 */
#define CLUSTER_BROADCAST_ALL 0
#define CLUSTER_BROADCAST_LOCAL_SLAVES 1
void clusterBroadcastPong(int target) {
    dictIterator *di;
    dictEntry *de;

    di = dictGetSafeIterator(server.cluster->nodes);
    while((de = dictNext(di)) != NULL) {
        clusterNode *node = dictGetVal(de);

        if (!node->link) continue;
        if (node == myself || nodeInHandshake(node)) continue;
        if (target == CLUSTER_BROADCAST_LOCAL_SLAVES) {
            int local_slave =
                nodeIsSlave(node) && node->slaveof &&
                (node->slaveof == myself || node->slaveof == myself->slaveof);
            if (!local_slave) continue;
        }
        clusterSendPing(node->link,CLUSTERMSG_TYPE_PONG);
    }
    dictReleaseIterator(di);
}

/* Send a PUBLISH message.
 *
 * If link is NULL, then the message is broadcasted to the whole cluster. */
void clusterSendPublish(clusterLink *link, robj *channel, robj *message) {
    unsigned char buf[sizeof(clusterMsg)], *payload;
    clusterMsg *hdr = (clusterMsg*) buf;
    uint32_t totlen;
    uint32_t channel_len, message_len;

    channel = getDecodedObject(channel);
    message = getDecodedObject(message);
    channel_len = sdslen(channel->ptr);
    message_len = sdslen(message->ptr);

    clusterBuildMessageHdr(hdr,CLUSTERMSG_TYPE_PUBLISH);
    totlen = sizeof(clusterMsg)-sizeof(union clusterMsgData);
    totlen += sizeof(clusterMsgDataPublish) - 8 + channel_len + message_len;

    hdr->data.publish.msg.channel_len = htonl(channel_len);
    hdr->data.publish.msg.message_len = htonl(message_len);
    hdr->totlen = htonl(totlen);

    /* Try to use the local buffer if possible */
    if (totlen < sizeof(buf)) {
        payload = buf;
    } else {
        payload = zmalloc(totlen);
        memcpy(payload,hdr,sizeof(*hdr));
        hdr = (clusterMsg*) payload;
    }
    memcpy(hdr->data.publish.msg.bulk_data,channel->ptr,sdslen(channel->ptr));
    memcpy(hdr->data.publish.msg.bulk_data+sdslen(channel->ptr),
        message->ptr,sdslen(message->ptr));

    if (link)
        clusterSendMessage(link,payload,totlen);
    else
        clusterBroadcastMessage(payload,totlen);

    decrRefCount(channel);
    decrRefCount(message);
    if (payload != buf) zfree(payload);
}

/* Send a FAIL message to all the nodes we are able to contact.
 * The FAIL message is sent when we detect that a node is failing
 * (CLUSTER_NODE_PFAIL) and we also receive a gossip confirmation of this:
 * we switch the node state to CLUSTER_NODE_FAIL and ask all the other
 * nodes to do the same ASAP. */
void clusterSendFail(char *nodename) {
    unsigned char buf[sizeof(clusterMsg)];
    clusterMsg *hdr = (clusterMsg*) buf;

    clusterBuildMessageHdr(hdr,CLUSTERMSG_TYPE_FAIL);
    memcpy(hdr->data.fail.about.nodename,nodename,CLUSTER_NAMELEN);
    clusterBroadcastMessage(buf,ntohl(hdr->totlen));
}

/* Send an UPDATE message to the specified link carrying the specified 'node'
 * slots configuration. The node name, slots bitmap, and configEpoch info
 * are included. */
void clusterSendUpdate(clusterLink *link, clusterNode *node) {
    unsigned char buf[sizeof(clusterMsg)];
    clusterMsg *hdr = (clusterMsg*) buf;

    if (link == NULL) return;
    clusterBuildMessageHdr(hdr,CLUSTERMSG_TYPE_UPDATE);
    memcpy(hdr->data.update.nodecfg.nodename,node->name,CLUSTER_NAMELEN);
    hdr->data.update.nodecfg.configEpoch = htonu64(node->configEpoch);
    memcpy(hdr->data.update.nodecfg.slots,node->slots,sizeof(node->slots));
    clusterSendMessage(link,buf,ntohl(hdr->totlen));
}

/* Send a MODULE message.
 *
 * If link is NULL, then the message is broadcasted to the whole cluster. */
void clusterSendModule(clusterLink *link, uint64_t module_id, uint8_t type,
                       unsigned char *payload, uint32_t len) {
    unsigned char buf[sizeof(clusterMsg)], *heapbuf;
    clusterMsg *hdr = (clusterMsg*) buf;
    uint32_t totlen;

    clusterBuildMessageHdr(hdr,CLUSTERMSG_TYPE_MODULE);
    totlen = sizeof(clusterMsg)-sizeof(union clusterMsgData);
    totlen += sizeof(clusterMsgModule) - 3 + len;

    hdr->data.module.msg.module_id = module_id; /* Already endian adjusted. */
    hdr->data.module.msg.type = type;
    hdr->data.module.msg.len = htonl(len);
    hdr->totlen = htonl(totlen);

    /* Try to use the local buffer if possible */
    if (totlen < sizeof(buf)) {
        heapbuf = buf;
    } else {
        heapbuf = zmalloc(totlen);
        memcpy(heapbuf,hdr,sizeof(*hdr));
        hdr = (clusterMsg*) heapbuf;
    }
    memcpy(hdr->data.module.msg.bulk_data,payload,len);

    if (link)
        clusterSendMessage(link,heapbuf,totlen);
    else
        clusterBroadcastMessage(heapbuf,totlen);

    if (heapbuf != buf) zfree(heapbuf);
}

/* This function gets a cluster node ID string as target, the same way the nodes
 * addresses are represented in the modules side, resolves the node, and sends
 * the message. If the target is NULL the message is broadcasted.
 *
 * The function returns C_OK if the target is valid, otherwise C_ERR is
 * returned. */
int clusterSendModuleMessageToTarget(const char *target, uint64_t module_id, uint8_t type, unsigned char *payload, uint32_t len) {
    clusterNode *node = NULL;

    if (target != NULL) {
        node = clusterLookupNode(target);
        if (node == NULL || node->link == NULL) return C_ERR;
    }

    clusterSendModule(target ? node->link : NULL,
                      module_id, type, payload, len);
    return C_OK;
}

/* -----------------------------------------------------------------------------
 * CLUSTER Pub/Sub support
 *
 * For now we do very little, just propagating PUBLISH messages across the whole
 * cluster. In the future we'll try to get smarter and avoiding propagating those
 * messages to hosts without receives for a given channel.
 * -------------------------------------------------------------------------- */
void clusterPropagatePublish(robj *channel, robj *message) {
    clusterSendPublish(NULL, channel, message);
}

/* -----------------------------------------------------------------------------
 * SLAVE node specific functions
 * -------------------------------------------------------------------------- */

/* This function sends a FAILOVE_AUTH_REQUEST message to every node in order to
 * see if there is the quorum for this slave instance to failover its failing
 * master.
 *
 * Note that we send the failover request to everybody, master and slave nodes,
 * but only the masters are supposed to reply to our query. */
void clusterRequestFailoverAuth(void) {
    unsigned char buf[sizeof(clusterMsg)];
    clusterMsg *hdr = (clusterMsg*) buf;
    uint32_t totlen;

    clusterBuildMessageHdr(hdr,CLUSTERMSG_TYPE_FAILOVER_AUTH_REQUEST);
    /* If this is a manual failover, set the CLUSTERMSG_FLAG0_FORCEACK bit
     * in the header to communicate the nodes receiving the message that
     * they should authorized the failover even if the master is working. */
    if (server.cluster->mf_end) hdr->mflags[0] |= CLUSTERMSG_FLAG0_FORCEACK;
    totlen = sizeof(clusterMsg)-sizeof(union clusterMsgData);
    hdr->totlen = htonl(totlen);
    clusterBroadcastMessage(buf,totlen);
}

/* Send a FAILOVER_AUTH_ACK message to the specified node. */
void clusterSendFailoverAuth(clusterNode *node) {
    unsigned char buf[sizeof(clusterMsg)];
    clusterMsg *hdr = (clusterMsg*) buf;
    uint32_t totlen;

    if (!node->link) return;
    clusterBuildMessageHdr(hdr,CLUSTERMSG_TYPE_FAILOVER_AUTH_ACK);
    totlen = sizeof(clusterMsg)-sizeof(union clusterMsgData);
    hdr->totlen = htonl(totlen);
    clusterSendMessage(node->link,buf,totlen);
}

/* Send a MFSTART message to the specified node. */
void clusterSendMFStart(clusterNode *node) {
    unsigned char buf[sizeof(clusterMsg)];
    clusterMsg *hdr = (clusterMsg*) buf;
    uint32_t totlen;

    if (!node->link) return;
    clusterBuildMessageHdr(hdr,CLUSTERMSG_TYPE_MFSTART);
    totlen = sizeof(clusterMsg)-sizeof(union clusterMsgData);
    hdr->totlen = htonl(totlen);
    clusterSendMessage(node->link,buf,totlen);
}

/* Vote for the node asking for our vote if there are the conditions. */
void clusterSendFailoverAuthIfNeeded(clusterNode *node, clusterMsg *request) {
    clusterNode *master = node->slaveof;
    uint64_t requestCurrentEpoch = ntohu64(request->currentEpoch);
    uint64_t requestConfigEpoch = ntohu64(request->configEpoch);
    unsigned char *claimed_slots = request->myslots;
    int force_ack = request->mflags[0] & CLUSTERMSG_FLAG0_FORCEACK;
    int j;

    /* IF we are not a master serving at least 1 slot, we don't have the
     * right to vote, as the cluster size in Redis Cluster is the number
     * of masters serving at least one slot, and quorum is the cluster
     * size + 1 */
    if (nodeIsSlave(myself) || myself->numslots == 0) return;

    /* Request epoch must be >= our currentEpoch.
     * Note that it is impossible for it to actually be greater since
     * our currentEpoch was updated as a side effect of receiving this
     * request, if the request epoch was greater. */
    if (requestCurrentEpoch < server.cluster->currentEpoch) {
        serverLog(LL_WARNING,
            "Failover auth denied to %.40s: reqEpoch (%llu) < curEpoch(%llu)",
            node->name,
            (unsigned long long) requestCurrentEpoch,
            (unsigned long long) server.cluster->currentEpoch);
        return;
    }

    /* I already voted for this epoch? Return ASAP. */
    if (server.cluster->lastVoteEpoch == server.cluster->currentEpoch) {
        serverLog(LL_WARNING,
                "Failover auth denied to %.40s: already voted for epoch %llu",
                node->name,
                (unsigned long long) server.cluster->currentEpoch);
        return;
    }

    /* Node must be a slave and its master down.
     * The master can be non failing if the request is flagged
     * with CLUSTERMSG_FLAG0_FORCEACK (manual failover). */
    if (nodeIsMaster(node) || master == NULL ||
        (!nodeFailed(master) && !force_ack))
    {
        if (nodeIsMaster(node)) {
            serverLog(LL_WARNING,
                    "Failover auth denied to %.40s: it is a master node",
                    node->name);
        } else if (master == NULL) {
            serverLog(LL_WARNING,
                    "Failover auth denied to %.40s: I don't know its master",
                    node->name);
        } else if (!nodeFailed(master)) {
            serverLog(LL_WARNING,
                    "Failover auth denied to %.40s: its master is up",
                    node->name);
        }
        return;
    }

    /* We did not voted for a slave about this master for two
     * times the node timeout. This is not strictly needed for correctness
     * of the algorithm but makes the base case more linear. */
    if (mstime() - node->slaveof->voted_time < server.cluster_node_timeout * 2)
    {
        serverLog(LL_WARNING,
                "Failover auth denied to %.40s: "
                "can't vote about this master before %lld milliseconds",
                node->name,
                (long long) ((server.cluster_node_timeout*2)-
                             (mstime() - node->slaveof->voted_time)));
        return;
    }

    /* The slave requesting the vote must have a configEpoch for the claimed
     * slots that is >= the one of the masters currently serving the same
     * slots in the current configuration. */
    for (j = 0; j < CLUSTER_SLOTS; j++) {
        if (bitmapTestBit(claimed_slots, j) == 0) continue;
        if (server.cluster->slots[j] == NULL ||
            server.cluster->slots[j]->configEpoch <= requestConfigEpoch)
        {
            continue;
        }
        /* If we reached this point we found a slot that in our current slots
         * is served by a master with a greater configEpoch than the one claimed
         * by the slave requesting our vote. Refuse to vote for this slave. */
        serverLog(LL_WARNING,
                "Failover auth denied to %.40s: "
                "slot %d epoch (%llu) > reqEpoch (%llu)",
                node->name, j,
                (unsigned long long) server.cluster->slots[j]->configEpoch,
                (unsigned long long) requestConfigEpoch);
        return;
    }

    /* We can vote for this slave. */
    server.cluster->lastVoteEpoch = server.cluster->currentEpoch;
    node->slaveof->voted_time = mstime();
    clusterDoBeforeSleep(CLUSTER_TODO_SAVE_CONFIG|CLUSTER_TODO_FSYNC_CONFIG);
    clusterSendFailoverAuth(node);
    serverLog(LL_WARNING, "Failover auth granted to %.40s for epoch %llu",
        node->name, (unsigned long long) server.cluster->currentEpoch);
}

/* This function returns the "rank" of this instance, a slave, in the context
 * of its master-slaves ring. The rank of the slave is given by the number of
 * other slaves for the same master that have a better replication offset
 * compared to the local one (better means, greater, so they claim more data).
 *
 * A slave with rank 0 is the one with the greatest (most up to date)
 * replication offset, and so forth. Note that because how the rank is computed
 * multiple slaves may have the same rank, in case they have the same offset.
 *
 * The slave rank is used to add a delay to start an election in order to
 * get voted and replace a failing master. Slaves with better replication
 * offsets are more likely to win. */
int clusterGetSlaveRank(void) {
    long long myoffset;
    int j, rank = 0;
    clusterNode *master;

    serverAssert(nodeIsSlave(myself));
    master = myself->slaveof;
    if (master == NULL) return 0; /* Never called by slaves without master. */

    myoffset = replicationGetSlaveOffset();
    for (j = 0; j < master->numslaves; j++)
        if (master->slaves[j] != myself &&
            !nodeCantFailover(master->slaves[j]) &&
            master->slaves[j]->repl_offset > myoffset) rank++;
    return rank;
}

/* This function is called by clusterHandleSlaveFailover() in order to
 * let the slave log why it is not able to failover. Sometimes there are
 * not the conditions, but since the failover function is called again and
 * again, we can't log the same things continuously.
 *
 * This function works by logging only if a given set of conditions are
 * true:
 *
 * 1) The reason for which the failover can't be initiated changed.
 *    The reasons also include a NONE reason we reset the state to
 *    when the slave finds that its master is fine (no FAIL flag).
 * 2) Also, the log is emitted again if the master is still down and
 *    the reason for not failing over is still the same, but more than
 *    CLUSTER_CANT_FAILOVER_RELOG_PERIOD seconds elapsed.
 * 3) Finally, the function only logs if the slave is down for more than
 *    five seconds + NODE_TIMEOUT. This way nothing is logged when a
 *    failover starts in a reasonable time.
 *
 * The function is called with the reason why the slave can't failover
 * which is one of the integer macros CLUSTER_CANT_FAILOVER_*.
 *
 * The function is guaranteed to be called only if 'myself' is a slave. */
void clusterLogCantFailover(int reason) {
    char *msg;
    static time_t lastlog_time = 0;
    mstime_t nolog_fail_time = server.cluster_node_timeout + 5000;

    /* Don't log if we have the same reason for some time. */
    if (reason == server.cluster->cant_failover_reason &&
        time(NULL)-lastlog_time < CLUSTER_CANT_FAILOVER_RELOG_PERIOD)
        return;

    server.cluster->cant_failover_reason = reason;

    /* We also don't emit any log if the master failed no long ago, the
     * goal of this function is to log slaves in a stalled condition for
     * a long time. */
    if (myself->slaveof &&
        nodeFailed(myself->slaveof) &&
        (mstime() - myself->slaveof->fail_time) < nolog_fail_time) return;

    switch(reason) {
    case CLUSTER_CANT_FAILOVER_DATA_AGE:
        msg = "Disconnected from master for longer than allowed. "
              "Please check the 'cluster-replica-validity-factor' configuration "
              "option.";
        break;
    case CLUSTER_CANT_FAILOVER_WAITING_DELAY:
        msg = "Waiting the delay before I can start a new failover.";
        break;
    case CLUSTER_CANT_FAILOVER_EXPIRED:
        msg = "Failover attempt expired.";
        break;
    case CLUSTER_CANT_FAILOVER_WAITING_VOTES:
        msg = "Waiting for votes, but majority still not reached.";
        break;
    default:
        msg = "Unknown reason code.";
        break;
    }
    lastlog_time = time(NULL);
    serverLog(LL_WARNING,"Currently unable to failover: %s", msg);
}

/* This function implements the final part of automatic and manual failovers,
 * where the slave grabs its master's hash slots, and propagates the new
 * configuration.
 *
 * Note that it's up to the caller to be sure that the node got a new
 * configuration epoch already. */
void clusterFailoverReplaceYourMaster(void) {
    int j;
    clusterNode *oldmaster = myself->slaveof;

    if (nodeIsMaster(myself) || oldmaster == NULL) return;

    /* 1) Turn this node into a master. */
    clusterSetNodeAsMaster(myself);
    replicationUnsetMaster();

    /* 2) Claim all the slots assigned to our master. */
    for (j = 0; j < CLUSTER_SLOTS; j++) {
        if (clusterNodeGetSlotBit(oldmaster,j)) {
            clusterDelSlot(j);
            clusterAddSlot(myself,j);
        }
    }

    /* 3) Update state and save config. */
    clusterUpdateState();
    clusterSaveConfigOrDie(1);

    /* 4) Pong all the other nodes so that they can update the state
     *    accordingly and detect that we switched to master role. */
    clusterBroadcastPong(CLUSTER_BROADCAST_ALL);

    /* 5) If there was a manual failover in progress, clear the state. */
    resetManualFailover();
}

/* This function is called if we are a slave node and our master serving
 * a non-zero amount of hash slots is in FAIL state.
 *
 * The gaol of this function is:
 * 1) To check if we are able to perform a failover, is our data updated?
 * 2) Try to get elected by masters.
 * 3) Perform the failover informing all the other nodes.
 */
void clusterHandleSlaveFailover(void) {
    mstime_t data_age;
    mstime_t auth_age = mstime() - server.cluster->failover_auth_time;
    int needed_quorum = (server.cluster->size / 2) + 1;
    int manual_failover = server.cluster->mf_end != 0 &&
                          server.cluster->mf_can_start;
    mstime_t auth_timeout, auth_retry_time;

    server.cluster->todo_before_sleep &= ~CLUSTER_TODO_HANDLE_FAILOVER;

    /* Compute the failover timeout (the max time we have to send votes
     * and wait for replies), and the failover retry time (the time to wait
     * before trying to get voted again).
     *
     * Timeout is MAX(NODE_TIMEOUT*2,2000) milliseconds.
     * Retry is two times the Timeout.
     */
    auth_timeout = server.cluster_node_timeout*2;
    if (auth_timeout < 2000) auth_timeout = 2000;
    auth_retry_time = auth_timeout*2;

    /* Pre conditions to run the function, that must be met both in case
     * of an automatic or manual failover:
     * 1) We are a slave.
     * 2) Our master is flagged as FAIL, or this is a manual failover.
     * 3) We don't have the no failover configuration set, and this is
     *    not a manual failover.
     * 4) It is serving slots. */
    if (nodeIsMaster(myself) ||
        myself->slaveof == NULL ||
        (!nodeFailed(myself->slaveof) && !manual_failover) ||
        (server.cluster_slave_no_failover && !manual_failover) ||
        myself->slaveof->numslots == 0)
    {
        /* There are no reasons to failover, so we set the reason why we
         * are returning without failing over to NONE. */
        server.cluster->cant_failover_reason = CLUSTER_CANT_FAILOVER_NONE;
        return;
    }

    /* Set data_age to the number of seconds we are disconnected from
     * the master. */
    if (server.repl_state == REPL_STATE_CONNECTED) {
        data_age = (mstime_t)(server.unixtime - server.master->lastinteraction)
                   * 1000;
    } else {
        data_age = (mstime_t)(server.unixtime - server.repl_down_since) * 1000;
    }

    /* Remove the node timeout from the data age as it is fine that we are
     * disconnected from our master at least for the time it was down to be
     * flagged as FAIL, that's the baseline. */
    if (data_age > server.cluster_node_timeout)
        data_age -= server.cluster_node_timeout;

    /* Check if our data is recent enough according to the slave validity
     * factor configured by the user.
     *
     * Check bypassed for manual failovers. */
    if (server.cluster_slave_validity_factor &&
        data_age >
        (((mstime_t)server.repl_ping_slave_period * 1000) +
         (server.cluster_node_timeout * server.cluster_slave_validity_factor)))
    {
        if (!manual_failover) {
            clusterLogCantFailover(CLUSTER_CANT_FAILOVER_DATA_AGE);
            return;
        }
    }

    /* If the previous failover attempt timedout and the retry time has
     * elapsed, we can setup a new one. */
    if (auth_age > auth_retry_time) {
        server.cluster->failover_auth_time = mstime() +
            500 + /* Fixed delay of 500 milliseconds, let FAIL msg propagate. */
            random() % 500; /* Random delay between 0 and 500 milliseconds. */
        server.cluster->failover_auth_count = 0;
        server.cluster->failover_auth_sent = 0;
        server.cluster->failover_auth_rank = clusterGetSlaveRank();
        /* We add another delay that is proportional to the slave rank.
         * Specifically 1 second * rank. This way slaves that have a probably
         * less updated replication offset, are penalized. */
        server.cluster->failover_auth_time +=
            server.cluster->failover_auth_rank * 1000;
        /* However if this is a manual failover, no delay is needed. */
        if (server.cluster->mf_end) {
            server.cluster->failover_auth_time = mstime();
            server.cluster->failover_auth_rank = 0;
        }
        serverLog(LL_WARNING,
            "Start of election delayed for %lld milliseconds "
            "(rank #%d, offset %lld).",
            server.cluster->failover_auth_time - mstime(),
            server.cluster->failover_auth_rank,
            replicationGetSlaveOffset());
        /* Now that we have a scheduled election, broadcast our offset
         * to all the other slaves so that they'll updated their offsets
         * if our offset is better. */
        clusterBroadcastPong(CLUSTER_BROADCAST_LOCAL_SLAVES);
        return;
    }

    /* It is possible that we received more updated offsets from other
     * slaves for the same master since we computed our election delay.
     * Update the delay if our rank changed.
     *
     * Not performed if this is a manual failover. */
    if (server.cluster->failover_auth_sent == 0 &&
        server.cluster->mf_end == 0)
    {
        int newrank = clusterGetSlaveRank();
        if (newrank > server.cluster->failover_auth_rank) {
            long long added_delay =
                (newrank - server.cluster->failover_auth_rank) * 1000;
            server.cluster->failover_auth_time += added_delay;
            server.cluster->failover_auth_rank = newrank;
            serverLog(LL_WARNING,
                "Replica rank updated to #%d, added %lld milliseconds of delay.",
                newrank, added_delay);
        }
    }

    /* Return ASAP if we can't still start the election. */
    if (mstime() < server.cluster->failover_auth_time) {
        clusterLogCantFailover(CLUSTER_CANT_FAILOVER_WAITING_DELAY);
        return;
    }

    /* Return ASAP if the election is too old to be valid. */
    if (auth_age > auth_timeout) {
        clusterLogCantFailover(CLUSTER_CANT_FAILOVER_EXPIRED);
        return;
    }

    /* Ask for votes if needed. */
    if (server.cluster->failover_auth_sent == 0) {
        server.cluster->currentEpoch++;
        server.cluster->failover_auth_epoch = server.cluster->currentEpoch;
        serverLog(LL_WARNING,"Starting a failover election for epoch %llu.",
            (unsigned long long) server.cluster->currentEpoch);
        clusterRequestFailoverAuth();
        server.cluster->failover_auth_sent = 1;
        clusterDoBeforeSleep(CLUSTER_TODO_SAVE_CONFIG|
                             CLUSTER_TODO_UPDATE_STATE|
                             CLUSTER_TODO_FSYNC_CONFIG);
        return; /* Wait for replies. */
    }

    /* Check if we reached the quorum. */
    if (server.cluster->failover_auth_count >= needed_quorum) {
        /* We have the quorum, we can finally failover the master. */

        serverLog(LL_WARNING,
            "Failover election won: I'm the new master.");

        /* Update my configEpoch to the epoch of the election. */
        if (myself->configEpoch < server.cluster->failover_auth_epoch) {
            myself->configEpoch = server.cluster->failover_auth_epoch;
            serverLog(LL_WARNING,
                "configEpoch set to %llu after successful failover",
                (unsigned long long) myself->configEpoch);
        }

        /* Take responsibility for the cluster slots. */
        clusterFailoverReplaceYourMaster();
    } else {
        clusterLogCantFailover(CLUSTER_CANT_FAILOVER_WAITING_VOTES);
    }
}

/* -----------------------------------------------------------------------------
 * CLUSTER slave migration
 *
 * Slave migration is the process that allows a slave of a master that is
 * already covered by at least another slave, to "migrate" to a master that
 * is orpaned, that is, left with no working slaves.
 * ------------------------------------------------------------------------- */

/* This function is responsible to decide if this replica should be migrated
 * to a different (orphaned) master. It is called by the clusterCron() function
 * only if:
 *
 * 1) We are a slave node.
 * 2) It was detected that there is at least one orphaned master in
 *    the cluster.
 * 3) We are a slave of one of the masters with the greatest number of
 *    slaves.
 *
 * This checks are performed by the caller since it requires to iterate
 * the nodes anyway, so we spend time into clusterHandleSlaveMigration()
 * if definitely needed.
 *
 * The fuction is called with a pre-computed max_slaves, that is the max
 * number of working (not in FAIL state) slaves for a single master.
 *
 * Additional conditions for migration are examined inside the function.
 */
void clusterHandleSlaveMigration(int max_slaves) {
    int j, okslaves = 0;
    clusterNode *mymaster = myself->slaveof, *target = NULL, *candidate = NULL;
    dictIterator *di;
    dictEntry *de;

    /* Step 1: Don't migrate if the cluster state is not ok. */
    if (server.cluster->state != CLUSTER_OK) return;

    /* Step 2: Don't migrate if my master will not be left with at least
     *         'migration-barrier' slaves after my migration. */
    if (mymaster == NULL) return;
    for (j = 0; j < mymaster->numslaves; j++)
        if (!nodeFailed(mymaster->slaves[j]) &&
            !nodeTimedOut(mymaster->slaves[j])) okslaves++;
    if (okslaves <= server.cluster_migration_barrier) return;

    /* Step 3: Identify a candidate for migration, and check if among the
     * masters with the greatest number of ok slaves, I'm the one with the
     * smallest node ID (the "candidate slave").
     *
     * Note: this means that eventually a replica migration will occur
     * since slaves that are reachable again always have their FAIL flag
     * cleared, so eventually there must be a candidate. At the same time
     * this does not mean that there are no race conditions possible (two
     * slaves migrating at the same time), but this is unlikely to
     * happen, and harmless when happens. */
    candidate = myself;
    di = dictGetSafeIterator(server.cluster->nodes);
    while((de = dictNext(di)) != NULL) {
        clusterNode *node = dictGetVal(de);
        int okslaves = 0, is_orphaned = 1;

        /* We want to migrate only if this master is working, orphaned, and
         * used to have slaves or if failed over a master that had slaves
         * (MIGRATE_TO flag). This way we only migrate to instances that were
         * supposed to have replicas. */
        if (nodeIsSlave(node) || nodeFailed(node)) is_orphaned = 0;
        if (!(node->flags & CLUSTER_NODE_MIGRATE_TO)) is_orphaned = 0;

        /* Check number of working slaves. */
        if (nodeIsMaster(node)) okslaves = clusterCountNonFailingSlaves(node);
        if (okslaves > 0) is_orphaned = 0;

        if (is_orphaned) {
            if (!target && node->numslots > 0) target = node;

            /* Track the starting time of the orphaned condition for this
             * master. */
            if (!node->orphaned_time) node->orphaned_time = mstime();
        } else {
            node->orphaned_time = 0;
        }

        /* Check if I'm the slave candidate for the migration: attached
         * to a master with the maximum number of slaves and with the smallest
         * node ID. */
        if (okslaves == max_slaves) {
            for (j = 0; j < node->numslaves; j++) {
                if (memcmp(node->slaves[j]->name,
                           candidate->name,
                           CLUSTER_NAMELEN) < 0)
                {
                    candidate = node->slaves[j];
                }
            }
        }
    }
    dictReleaseIterator(di);

    /* Step 4: perform the migration if there is a target, and if I'm the
     * candidate, but only if the master is continuously orphaned for a
     * couple of seconds, so that during failovers, we give some time to
     * the natural slaves of this instance to advertise their switch from
     * the old master to the new one. */
    if (target && candidate == myself &&
        (mstime()-target->orphaned_time) > CLUSTER_SLAVE_MIGRATION_DELAY &&
       !(server.cluster_module_flags & CLUSTER_MODULE_FLAG_NO_FAILOVER))
    {
        serverLog(LL_WARNING,"Migrating to orphaned master %.40s",
            target->name);
        clusterSetMaster(target);
    }
}

/* -----------------------------------------------------------------------------
 * CLUSTER manual failover
 *
 * This are the important steps performed by slaves during a manual failover:
 * 1) User send CLUSTER FAILOVER command. The failover state is initialized
 *    setting mf_end to the millisecond unix time at which we'll abort the
 *    attempt.
 * 2) Slave sends a MFSTART message to the master requesting to pause clients
 *    for two times the manual failover timeout CLUSTER_MF_TIMEOUT.
 *    When master is paused for manual failover, it also starts to flag
 *    packets with CLUSTERMSG_FLAG0_PAUSED.
 * 3) Slave waits for master to send its replication offset flagged as PAUSED.
 * 4) If slave received the offset from the master, and its offset matches,
 *    mf_can_start is set to 1, and clusterHandleSlaveFailover() will perform
 *    the failover as usually, with the difference that the vote request
 *    will be modified to force masters to vote for a slave that has a
 *    working master.
 *
 * From the point of view of the master things are simpler: when a
 * PAUSE_CLIENTS packet is received the master sets mf_end as well and
 * the sender in mf_slave. During the time limit for the manual failover
 * the master will just send PINGs more often to this slave, flagged with
 * the PAUSED flag, so that the slave will set mf_master_offset when receiving
 * a packet from the master with this flag set.
 *
 * The gaol of the manual failover is to perform a fast failover without
 * data loss due to the asynchronous master-slave replication.
 * -------------------------------------------------------------------------- */

/* Reset the manual failover state. This works for both masters and slavesa
 * as all the state about manual failover is cleared.
 *
 * The function can be used both to initialize the manual failover state at
 * startup or to abort a manual failover in progress. */
void resetManualFailover(void) {
    if (server.cluster->mf_end && clientsArePaused()) {
        server.clients_pause_end_time = 0;
        clientsArePaused(); /* Just use the side effect of the function. */
    }
    server.cluster->mf_end = 0; /* No manual failover in progress. */
    server.cluster->mf_can_start = 0;
    server.cluster->mf_slave = NULL;
    server.cluster->mf_master_offset = 0;
}

/* If a manual failover timed out, abort it. */
void manualFailoverCheckTimeout(void) {
    if (server.cluster->mf_end && server.cluster->mf_end < mstime()) {
        serverLog(LL_WARNING,"Manual failover timed out.");
        resetManualFailover();
    }
}

/* This function is called from the cluster cron function in order to go
 * forward with a manual failover state machine. */
void clusterHandleManualFailover(void) {
    /* Return ASAP if no manual failover is in progress. */
    if (server.cluster->mf_end == 0) return;

    /* If mf_can_start is non-zero, the failover was already triggered so the
     * next steps are performed by clusterHandleSlaveFailover(). */
    if (server.cluster->mf_can_start) return;

    if (server.cluster->mf_master_offset == 0) return; /* Wait for offset... */

    if (server.cluster->mf_master_offset == replicationGetSlaveOffset()) {
        /* Our replication offset matches the master replication offset
         * announced after clients were paused. We can start the failover. */
        server.cluster->mf_can_start = 1;
        serverLog(LL_WARNING,
            "All master replication stream processed, "
            "manual failover can start.");
    }
}

/* -----------------------------------------------------------------------------
 * CLUSTER cron job
 * -------------------------------------------------------------------------- */

/* This is executed 10 times every second */
void clusterCron(void) {
    dictIterator *di;
    dictEntry *de;
    int update_state = 0;
    int orphaned_masters; /* How many masters there are without ok slaves. */
    int max_slaves; /* Max number of ok slaves for a single master. */
    int this_slaves; /* Number of ok slaves for our master (if we are slave). */
    mstime_t min_pong = 0, now = mstime();
    clusterNode *min_pong_node = NULL;
    static unsigned long long iteration = 0;
    mstime_t handshake_timeout;

    iteration++; /* Number of times this function was called so far. */

    /* We want to take myself->ip in sync with the cluster-announce-ip option.
     * The option can be set at runtime via CONFIG SET, so we periodically check
     * if the option changed to reflect this into myself->ip. */
    {
        static char *prev_ip = NULL;
        char *curr_ip = server.cluster_announce_ip;
        int changed = 0;

        if (prev_ip == NULL && curr_ip != NULL) changed = 1;
        else if (prev_ip != NULL && curr_ip == NULL) changed = 1;
        else if (prev_ip && curr_ip && strcmp(prev_ip,curr_ip)) changed = 1;

        if (changed) {
            if (prev_ip) zfree(prev_ip);
            prev_ip = curr_ip;

            if (curr_ip) {
                /* We always take a copy of the previous IP address, by
                 * duplicating the string. This way later we can check if
                 * the address really changed. */
                prev_ip = zstrdup(prev_ip);
                strncpy(myself->ip,server.cluster_announce_ip,NET_IP_STR_LEN);
                myself->ip[NET_IP_STR_LEN-1] = '\0';
            } else {
                myself->ip[0] = '\0'; /* Force autodetection. */
            }
        }
    }

    /* The handshake timeout is the time after which a handshake node that was
     * not turned into a normal node is removed from the nodes. Usually it is
     * just the NODE_TIMEOUT value, but when NODE_TIMEOUT is too small we use
     * the value of 1 second. */
    handshake_timeout = server.cluster_node_timeout;
    if (handshake_timeout < 1000) handshake_timeout = 1000;

<<<<<<< HEAD
=======
    /* Update myself flags. */
    clusterUpdateMyselfFlags();

>>>>>>> 7721fe83
    /* Check if we have disconnected nodes and re-establish the connection.
     * Also update a few stats while we are here, that can be used to make
     * better decisions in other part of the code. */
    di = dictGetSafeIterator(server.cluster->nodes);
    server.cluster->stats_pfail_nodes = 0;
    while((de = dictNext(di)) != NULL) {
        clusterNode *node = dictGetVal(de);

        /* Not interested in reconnecting the link with myself or nodes
         * for which we have no address. */
        if (node->flags & (CLUSTER_NODE_MYSELF|CLUSTER_NODE_NOADDR)) continue;

        if (node->flags & CLUSTER_NODE_PFAIL)
            server.cluster->stats_pfail_nodes++;

        /* A Node in HANDSHAKE state has a limited lifespan equal to the
         * configured node timeout. */
        if (nodeInHandshake(node) && now - node->ctime > handshake_timeout) {
            clusterDelNode(node);
            continue;
        }

        if (node->link == NULL) {
            int fd;
            mstime_t old_ping_sent;
            clusterLink *link;

            fd = anetTcpNonBlockBindConnect(server.neterr, node->ip,
                node->cport, NET_FIRST_BIND_ADDR);
            if (fd == -1) {
                /* We got a synchronous error from connect before
                 * clusterSendPing() had a chance to be called.
                 * If node->ping_sent is zero, failure detection can't work,
                 * so we claim we actually sent a ping now (that will
                 * be really sent as soon as the link is obtained). */
                if (node->ping_sent == 0) node->ping_sent = mstime();
                serverLog(LL_DEBUG, "Unable to connect to "
                    "Cluster Node [%s]:%d -> %s", node->ip,
                    node->cport, server.neterr);
                continue;
            }
            link = createClusterLink(node);
            link->fd = fd;
            node->link = link;
            aeCreateFileEvent(server.el,link->fd,AE_READABLE,
                    clusterReadHandler,link);
            /* Queue a PING in the new connection ASAP: this is crucial
             * to avoid false positives in failure detection.
             *
             * If the node is flagged as MEET, we send a MEET message instead
             * of a PING one, to force the receiver to add us in its node
             * table. */
            old_ping_sent = node->ping_sent;
            clusterSendPing(link, node->flags & CLUSTER_NODE_MEET ?
                    CLUSTERMSG_TYPE_MEET : CLUSTERMSG_TYPE_PING);
            if (old_ping_sent) {
                /* If there was an active ping before the link was
                 * disconnected, we want to restore the ping time, otherwise
                 * replaced by the clusterSendPing() call. */
                node->ping_sent = old_ping_sent;
            }
            /* We can clear the flag after the first packet is sent.
             * If we'll never receive a PONG, we'll never send new packets
             * to this node. Instead after the PONG is received and we
             * are no longer in meet/handshake status, we want to send
             * normal PING packets. */
            node->flags &= ~CLUSTER_NODE_MEET;

            serverLog(LL_DEBUG,"Connecting with Node %.40s at %s:%d",
                    node->name, node->ip, node->cport);
        }
    }
    dictReleaseIterator(di);

    /* Ping some random node 1 time every 10 iterations, so that we usually ping
     * one random node every second. */
    if (!(iteration % 10)) {
        int j;

        /* Check a few random nodes and ping the one with the oldest
         * pong_received time. */
        for (j = 0; j < 5; j++) {
            de = dictGetRandomKey(server.cluster->nodes);
            clusterNode *this = dictGetVal(de);

            /* Don't ping nodes disconnected or with a ping currently active. */
            if (this->link == NULL || this->ping_sent != 0) continue;
            if (this->flags & (CLUSTER_NODE_MYSELF|CLUSTER_NODE_HANDSHAKE))
                continue;
            if (min_pong_node == NULL || min_pong > this->pong_received) {
                min_pong_node = this;
                min_pong = this->pong_received;
            }
        }
        if (min_pong_node) {
            serverLog(LL_DEBUG,"Pinging node %.40s", min_pong_node->name);
            clusterSendPing(min_pong_node->link, CLUSTERMSG_TYPE_PING);
        }
    }

    /* Iterate nodes to check if we need to flag something as failing.
     * This loop is also responsible to:
     * 1) Check if there are orphaned masters (masters without non failing
     *    slaves).
     * 2) Count the max number of non failing slaves for a single master.
     * 3) Count the number of slaves for our master, if we are a slave. */
    orphaned_masters = 0;
    max_slaves = 0;
    this_slaves = 0;
    di = dictGetSafeIterator(server.cluster->nodes);
    while((de = dictNext(di)) != NULL) {
        clusterNode *node = dictGetVal(de);
        now = mstime(); /* Use an updated time at every iteration. */
        mstime_t delay;

        if (node->flags &
            (CLUSTER_NODE_MYSELF|CLUSTER_NODE_NOADDR|CLUSTER_NODE_HANDSHAKE))
                continue;

        /* Orphaned master check, useful only if the current instance
         * is a slave that may migrate to another master. */
        if (nodeIsSlave(myself) && nodeIsMaster(node) && !nodeFailed(node)) {
            int okslaves = clusterCountNonFailingSlaves(node);

            /* A master is orphaned if it is serving a non-zero number of
             * slots, have no working slaves, but used to have at least one
             * slave, or failed over a master that used to have slaves. */
            if (okslaves == 0 && node->numslots > 0 &&
                node->flags & CLUSTER_NODE_MIGRATE_TO)
            {
                orphaned_masters++;
            }
            if (okslaves > max_slaves) max_slaves = okslaves;
            if (nodeIsSlave(myself) && myself->slaveof == node)
                this_slaves = okslaves;
        }

        /* If we are waiting for the PONG more than half the cluster
         * timeout, reconnect the link: maybe there is a connection
         * issue even if the node is alive. */
        if (node->link && /* is connected */
            now - node->link->ctime >
            server.cluster_node_timeout && /* was not already reconnected */
            node->ping_sent && /* we already sent a ping */
            node->pong_received < node->ping_sent && /* still waiting pong */
            /* and we are waiting for the pong more than timeout/2 */
            now - node->ping_sent > server.cluster_node_timeout/2)
        {
            /* Disconnect the link, it will be reconnected automatically. */
            freeClusterLink(node->link);
        }

        /* If we have currently no active ping in this instance, and the
         * received PONG is older than half the cluster timeout, send
         * a new ping now, to ensure all the nodes are pinged without
         * a too big delay. */
        if (node->link &&
            node->ping_sent == 0 &&
            (now - node->pong_received) > server.cluster_node_timeout/2)
        {
            clusterSendPing(node->link, CLUSTERMSG_TYPE_PING);
            continue;
        }

        /* If we are a master and one of the slaves requested a manual
         * failover, ping it continuously. */
        if (server.cluster->mf_end &&
            nodeIsMaster(myself) &&
            server.cluster->mf_slave == node &&
            node->link)
        {
            clusterSendPing(node->link, CLUSTERMSG_TYPE_PING);
            continue;
        }

        /* Check only if we have an active ping for this instance. */
        if (node->ping_sent == 0) continue;

        /* Compute the delay of the PONG. Note that if we already received
         * the PONG, then node->ping_sent is zero, so can't reach this
         * code at all. */
        delay = now - node->ping_sent;

        if (delay > server.cluster_node_timeout) {
            /* Timeout reached. Set the node as possibly failing if it is
             * not already in this state. */
            if (!(node->flags & (CLUSTER_NODE_PFAIL|CLUSTER_NODE_FAIL))) {
                serverLog(LL_DEBUG,"*** NODE %.40s possibly failing",
                    node->name);
                node->flags |= CLUSTER_NODE_PFAIL;
                update_state = 1;
            }
        }
    }
    dictReleaseIterator(di);

    /* If we are a slave node but the replication is still turned off,
     * enable it if we know the address of our master and it appears to
     * be up. */
    if (nodeIsSlave(myself) &&
        server.masterhost == NULL &&
        myself->slaveof &&
        nodeHasAddr(myself->slaveof))
    {
        replicationSetMaster(myself->slaveof->ip, myself->slaveof->port);
    }

    /* Abourt a manual failover if the timeout is reached. */
    manualFailoverCheckTimeout();

    if (nodeIsSlave(myself)) {
        clusterHandleManualFailover();
        if (!(server.cluster_module_flags & CLUSTER_MODULE_FLAG_NO_FAILOVER))
            clusterHandleSlaveFailover();
        /* If there are orphaned slaves, and we are a slave among the masters
         * with the max number of non-failing slaves, consider migrating to
         * the orphaned masters. Note that it does not make sense to try
         * a migration if there is no master with at least *two* working
         * slaves. */
        if (orphaned_masters && max_slaves >= 2 && this_slaves == max_slaves)
            clusterHandleSlaveMigration(max_slaves);
    }

    if (update_state || server.cluster->state == CLUSTER_FAIL)
        clusterUpdateState();
}

/* This function is called before the event handler returns to sleep for
 * events. It is useful to perform operations that must be done ASAP in
 * reaction to events fired but that are not safe to perform inside event
 * handlers, or to perform potentially expansive tasks that we need to do
 * a single time before replying to clients. */
void clusterBeforeSleep(void) {
    /* Handle failover, this is needed when it is likely that there is already
     * the quorum from masters in order to react fast. */
    if (server.cluster->todo_before_sleep & CLUSTER_TODO_HANDLE_FAILOVER)
        clusterHandleSlaveFailover();

    /* Update the cluster state. */
    if (server.cluster->todo_before_sleep & CLUSTER_TODO_UPDATE_STATE)
        clusterUpdateState();

    /* Save the config, possibly using fsync. */
    if (server.cluster->todo_before_sleep & CLUSTER_TODO_SAVE_CONFIG) {
        int fsync = server.cluster->todo_before_sleep &
                    CLUSTER_TODO_FSYNC_CONFIG;
        clusterSaveConfigOrDie(fsync);
    }

    /* Reset our flags (not strictly needed since every single function
     * called for flags set should be able to clear its flag). */
    server.cluster->todo_before_sleep = 0;
}

void clusterDoBeforeSleep(int flags) {
    server.cluster->todo_before_sleep |= flags;
}

/* -----------------------------------------------------------------------------
 * Slots management
 * -------------------------------------------------------------------------- */

/* Test bit 'pos' in a generic bitmap. Return 1 if the bit is set,
 * otherwise 0. */
int bitmapTestBit(unsigned char *bitmap, int pos) {
    off_t byte = pos/8;
    int bit = pos&7;
    return (bitmap[byte] & (1<<bit)) != 0;
}

/* Set the bit at position 'pos' in a bitmap. */
void bitmapSetBit(unsigned char *bitmap, int pos) {
    off_t byte = pos/8;
    int bit = pos&7;
    bitmap[byte] |= 1<<bit;
}

/* Clear the bit at position 'pos' in a bitmap. */
void bitmapClearBit(unsigned char *bitmap, int pos) {
    off_t byte = pos/8;
    int bit = pos&7;
    bitmap[byte] &= ~(1<<bit);
}

/* Return non-zero if there is at least one master with slaves in the cluster.
 * Otherwise zero is returned. Used by clusterNodeSetSlotBit() to set the
 * MIGRATE_TO flag the when a master gets the first slot. */
int clusterMastersHaveSlaves(void) {
    dictIterator *di = dictGetSafeIterator(server.cluster->nodes);
    dictEntry *de;
    int slaves = 0;
    while((de = dictNext(di)) != NULL) {
        clusterNode *node = dictGetVal(de);

        if (nodeIsSlave(node)) continue;
        slaves += node->numslaves;
    }
    dictReleaseIterator(di);
    return slaves != 0;
}

/* Set the slot bit and return the old value. */
int clusterNodeSetSlotBit(clusterNode *n, int slot) {
    int old = bitmapTestBit(n->slots,slot);
    bitmapSetBit(n->slots,slot);
    if (!old) {
        n->numslots++;
        /* When a master gets its first slot, even if it has no slaves,
         * it gets flagged with MIGRATE_TO, that is, the master is a valid
         * target for replicas migration, if and only if at least one of
         * the other masters has slaves right now.
         *
         * Normally masters are valid targerts of replica migration if:
         * 1. The used to have slaves (but no longer have).
         * 2. They are slaves failing over a master that used to have slaves.
         *
         * However new masters with slots assigned are considered valid
         * migration tagets if the rest of the cluster is not a slave-less.
         *
         * See https://github.com/antirez/redis/issues/3043 for more info. */
        if (n->numslots == 1 && clusterMastersHaveSlaves())
            n->flags |= CLUSTER_NODE_MIGRATE_TO;
    }
    return old;
}

/* Clear the slot bit and return the old value. */
int clusterNodeClearSlotBit(clusterNode *n, int slot) {
    int old = bitmapTestBit(n->slots,slot);
    bitmapClearBit(n->slots,slot);
    if (old) n->numslots--;
    return old;
}

/* Return the slot bit from the cluster node structure. */
int clusterNodeGetSlotBit(clusterNode *n, int slot) {
    return bitmapTestBit(n->slots,slot);
}

/* Add the specified slot to the list of slots that node 'n' will
 * serve. Return C_OK if the operation ended with success.
 * If the slot is already assigned to another instance this is considered
 * an error and C_ERR is returned. */
int clusterAddSlot(clusterNode *n, int slot) {
    if (server.cluster->slots[slot]) return C_ERR;
    clusterNodeSetSlotBit(n,slot);
    server.cluster->slots[slot] = n;
    return C_OK;
}

/* Delete the specified slot marking it as unassigned.
 * Returns C_OK if the slot was assigned, otherwise if the slot was
 * already unassigned C_ERR is returned. */
int clusterDelSlot(int slot) {
    clusterNode *n = server.cluster->slots[slot];

    if (!n) return C_ERR;
    serverAssert(clusterNodeClearSlotBit(n,slot) == 1);
    server.cluster->slots[slot] = NULL;
    return C_OK;
}

/* Delete all the slots associated with the specified node.
 * The number of deleted slots is returned. */
int clusterDelNodeSlots(clusterNode *node) {
    int deleted = 0, j;

    for (j = 0; j < CLUSTER_SLOTS; j++) {
        if (clusterNodeGetSlotBit(node,j)) {
            clusterDelSlot(j);
            deleted++;
        }
    }
    return deleted;
}

/* Clear the migrating / importing state for all the slots.
 * This is useful at initialization and when turning a master into slave. */
void clusterCloseAllSlots(void) {
    memset(server.cluster->migrating_slots_to,0,
        sizeof(server.cluster->migrating_slots_to));
    memset(server.cluster->importing_slots_from,0,
        sizeof(server.cluster->importing_slots_from));
}

/* -----------------------------------------------------------------------------
 * Cluster state evaluation function
 * -------------------------------------------------------------------------- */

/* The following are defines that are only used in the evaluation function
 * and are based on heuristics. Actually the main point about the rejoin and
 * writable delay is that they should be a few orders of magnitude larger
 * than the network latency. */
#define CLUSTER_MAX_REJOIN_DELAY 5000
#define CLUSTER_MIN_REJOIN_DELAY 500
#define CLUSTER_WRITABLE_DELAY 2000

void clusterUpdateState(void) {
    int j, new_state;
    int reachable_masters = 0;
    static mstime_t among_minority_time;
    static mstime_t first_call_time = 0;

    server.cluster->todo_before_sleep &= ~CLUSTER_TODO_UPDATE_STATE;

    /* If this is a master node, wait some time before turning the state
     * into OK, since it is not a good idea to rejoin the cluster as a writable
     * master, after a reboot, without giving the cluster a chance to
     * reconfigure this node. Note that the delay is calculated starting from
     * the first call to this function and not since the server start, in order
     * to don't count the DB loading time. */
    if (first_call_time == 0) first_call_time = mstime();
    if (nodeIsMaster(myself) &&
        server.cluster->state == CLUSTER_FAIL &&
        mstime() - first_call_time < CLUSTER_WRITABLE_DELAY) return;

    /* Start assuming the state is OK. We'll turn it into FAIL if there
     * are the right conditions. */
    new_state = CLUSTER_OK;

    /* Check if all the slots are covered. */
    if (server.cluster_require_full_coverage) {
        for (j = 0; j < CLUSTER_SLOTS; j++) {
            if (server.cluster->slots[j] == NULL ||
                server.cluster->slots[j]->flags & (CLUSTER_NODE_FAIL))
            {
                new_state = CLUSTER_FAIL;
                break;
            }
        }
    }

    /* Compute the cluster size, that is the number of master nodes
     * serving at least a single slot.
     *
     * At the same time count the number of reachable masters having
     * at least one slot. */
    {
        dictIterator *di;
        dictEntry *de;

        server.cluster->size = 0;
        di = dictGetSafeIterator(server.cluster->nodes);
        while((de = dictNext(di)) != NULL) {
            clusterNode *node = dictGetVal(de);

            if (nodeIsMaster(node) && node->numslots) {
                server.cluster->size++;
                if ((node->flags & (CLUSTER_NODE_FAIL|CLUSTER_NODE_PFAIL)) == 0)
                    reachable_masters++;
            }
        }
        dictReleaseIterator(di);
    }

    /* If we are in a minority partition, change the cluster state
     * to FAIL. */
    {
        int needed_quorum = (server.cluster->size / 2) + 1;

        if (reachable_masters < needed_quorum) {
            new_state = CLUSTER_FAIL;
            among_minority_time = mstime();
        }
    }

    /* Log a state change */
    if (new_state != server.cluster->state) {
        mstime_t rejoin_delay = server.cluster_node_timeout;

        /* If the instance is a master and was partitioned away with the
         * minority, don't let it accept queries for some time after the
         * partition heals, to make sure there is enough time to receive
         * a configuration update. */
        if (rejoin_delay > CLUSTER_MAX_REJOIN_DELAY)
            rejoin_delay = CLUSTER_MAX_REJOIN_DELAY;
        if (rejoin_delay < CLUSTER_MIN_REJOIN_DELAY)
            rejoin_delay = CLUSTER_MIN_REJOIN_DELAY;

        if (new_state == CLUSTER_OK &&
            nodeIsMaster(myself) &&
            mstime() - among_minority_time < rejoin_delay)
        {
            return;
        }

        /* Change the state and log the event. */
        serverLog(LL_WARNING,"Cluster state changed: %s",
            new_state == CLUSTER_OK ? "ok" : "fail");
        server.cluster->state = new_state;
    }
}

/* This function is called after the node startup in order to verify that data
 * loaded from disk is in agreement with the cluster configuration:
 *
 * 1) If we find keys about hash slots we have no responsibility for, the
 *    following happens:
 *    A) If no other node is in charge according to the current cluster
 *       configuration, we add these slots to our node.
 *    B) If according to our config other nodes are already in charge for
 *       this lots, we set the slots as IMPORTING from our point of view
 *       in order to justify we have those slots, and in order to make
 *       redis-trib aware of the issue, so that it can try to fix it.
 * 2) If we find data in a DB different than DB0 we return C_ERR to
 *    signal the caller it should quit the server with an error message
 *    or take other actions.
 *
 * The function always returns C_OK even if it will try to correct
 * the error described in "1". However if data is found in DB different
 * from DB0, C_ERR is returned.
 *
 * The function also uses the logging facility in order to warn the user
 * about desynchronizations between the data we have in memory and the
 * cluster configuration. */
int verifyClusterConfigWithData(void) {
    int j;
    int update_config = 0;

    /* Return ASAP if a module disabled cluster redirections. In that case
     * every master can store keys about every possible hash slot. */
    if (server.cluster_module_flags & CLUSTER_MODULE_FLAG_NO_REDIRECTION)
        return C_OK;

    /* If this node is a slave, don't perform the check at all as we
     * completely depend on the replication stream. */
    if (nodeIsSlave(myself)) return C_OK;

    /* Make sure we only have keys in DB0. */
    for (j = 1; j < server.dbnum; j++) {
        if (dictSize(server.db[j].dict)) return C_ERR;
    }

    /* Check that all the slots we see populated memory have a corresponding
     * entry in the cluster table. Otherwise fix the table. */
    for (j = 0; j < CLUSTER_SLOTS; j++) {
        if (!countKeysInSlot(j)) continue; /* No keys in this slot. */
        /* Check if we are assigned to this slot or if we are importing it.
         * In both cases check the next slot as the configuration makes
         * sense. */
        if (server.cluster->slots[j] == myself ||
            server.cluster->importing_slots_from[j] != NULL) continue;

        /* If we are here data and cluster config don't agree, and we have
         * slot 'j' populated even if we are not importing it, nor we are
         * assigned to this slot. Fix this condition. */

        update_config++;
        /* Case A: slot is unassigned. Take responsibility for it. */
        if (server.cluster->slots[j] == NULL) {
            serverLog(LL_WARNING, "I have keys for unassigned slot %d. "
                                    "Taking responsibility for it.",j);
            clusterAddSlot(myself,j);
        } else {
            serverLog(LL_WARNING, "I have keys for slot %d, but the slot is "
                                    "assigned to another node. "
                                    "Setting it to importing state.",j);
            server.cluster->importing_slots_from[j] = server.cluster->slots[j];
        }
    }
    if (update_config) clusterSaveConfigOrDie(1);
    return C_OK;
}

/* -----------------------------------------------------------------------------
 * SLAVE nodes handling
 * -------------------------------------------------------------------------- */

/* Set the specified node 'n' as master for this node.
 * If this node is currently a master, it is turned into a slave. */
void clusterSetMaster(clusterNode *n) {
    serverAssert(n != myself);
    serverAssert(myself->numslots == 0);

    if (nodeIsMaster(myself)) {
        myself->flags &= ~(CLUSTER_NODE_MASTER|CLUSTER_NODE_MIGRATE_TO);
        myself->flags |= CLUSTER_NODE_SLAVE;
        clusterCloseAllSlots();
    } else {
        if (myself->slaveof)
            clusterNodeRemoveSlave(myself->slaveof,myself);
    }
    myself->slaveof = n;
    clusterNodeAddSlave(n,myself);
    replicationSetMaster(n->ip, n->port);
    resetManualFailover();
}

/* -----------------------------------------------------------------------------
 * Nodes to string representation functions.
 * -------------------------------------------------------------------------- */

struct redisNodeFlags {
    uint16_t flag;
    char *name;
};

static struct redisNodeFlags redisNodeFlagsTable[] = {
    {CLUSTER_NODE_MYSELF,       "myself,"},
    {CLUSTER_NODE_MASTER,       "master,"},
    {CLUSTER_NODE_SLAVE,        "slave,"},
    {CLUSTER_NODE_PFAIL,        "fail?,"},
    {CLUSTER_NODE_FAIL,         "fail,"},
    {CLUSTER_NODE_HANDSHAKE,    "handshake,"},
    {CLUSTER_NODE_NOADDR,       "noaddr,"},
    {CLUSTER_NODE_NOFAILOVER,   "nofailover,"}
};

/* Concatenate the comma separated list of node flags to the given SDS
 * string 'ci'. */
sds representClusterNodeFlags(sds ci, uint16_t flags) {
    size_t orig_len = sdslen(ci);
    int i, size = sizeof(redisNodeFlagsTable)/sizeof(struct redisNodeFlags);
    for (i = 0; i < size; i++) {
        struct redisNodeFlags *nodeflag = redisNodeFlagsTable + i;
        if (flags & nodeflag->flag) ci = sdscat(ci, nodeflag->name);
    }
    /* If no flag was added, add the "noflags" special flag. */
    if (sdslen(ci) == orig_len) ci = sdscat(ci,"noflags,");
    sdsIncrLen(ci,-1); /* Remove trailing comma. */
    return ci;
}

/* Generate a csv-alike representation of the specified cluster node.
 * See clusterGenNodesDescription() top comment for more information.
 *
 * The function returns the string representation as an SDS string. */
sds clusterGenNodeDescription(clusterNode *node) {
    int j, start;
    sds ci;

    /* Node coordinates */
    ci = sdscatprintf(sdsempty(),"%.40s %s:%d@%d ",
        node->name,
        node->ip,
        node->port,
        node->cport);

    /* Flags */
    ci = representClusterNodeFlags(ci, node->flags);

    /* Slave of... or just "-" */
    if (node->slaveof)
        ci = sdscatprintf(ci," %.40s ",node->slaveof->name);
    else
        ci = sdscatlen(ci," - ",3);

    /* Latency from the POV of this node, config epoch, link status */
    ci = sdscatprintf(ci,"%lld %lld %llu %s",
        (long long) node->ping_sent,
        (long long) node->pong_received,
        (unsigned long long) node->configEpoch,
        (node->link || node->flags & CLUSTER_NODE_MYSELF) ?
                    "connected" : "disconnected");

    /* Slots served by this instance */
    start = -1;
    for (j = 0; j < CLUSTER_SLOTS; j++) {
        int bit;

        if ((bit = clusterNodeGetSlotBit(node,j)) != 0) {
            if (start == -1) start = j;
        }
        if (start != -1 && (!bit || j == CLUSTER_SLOTS-1)) {
            if (bit && j == CLUSTER_SLOTS-1) j++;

            if (start == j-1) {
                ci = sdscatprintf(ci," %d",start);
            } else {
                ci = sdscatprintf(ci," %d-%d",start,j-1);
            }
            start = -1;
        }
    }

    /* Just for MYSELF node we also dump info about slots that
     * we are migrating to other instances or importing from other
     * instances. */
    if (node->flags & CLUSTER_NODE_MYSELF) {
        for (j = 0; j < CLUSTER_SLOTS; j++) {
            if (server.cluster->migrating_slots_to[j]) {
                ci = sdscatprintf(ci," [%d->-%.40s]",j,
                    server.cluster->migrating_slots_to[j]->name);
            } else if (server.cluster->importing_slots_from[j]) {
                ci = sdscatprintf(ci," [%d-<-%.40s]",j,
                    server.cluster->importing_slots_from[j]->name);
            }
        }
    }
    return ci;
}

/* Generate a csv-alike representation of the nodes we are aware of,
 * including the "myself" node, and return an SDS string containing the
 * representation (it is up to the caller to free it).
 *
 * All the nodes matching at least one of the node flags specified in
 * "filter" are excluded from the output, so using zero as a filter will
 * include all the known nodes in the representation, including nodes in
 * the HANDSHAKE state.
 *
 * The representation obtained using this function is used for the output
 * of the CLUSTER NODES function, and as format for the cluster
 * configuration file (nodes.conf) for a given node. */
sds clusterGenNodesDescription(int filter) {
    sds ci = sdsempty(), ni;
    dictIterator *di;
    dictEntry *de;

    di = dictGetSafeIterator(server.cluster->nodes);
    while((de = dictNext(di)) != NULL) {
        clusterNode *node = dictGetVal(de);

        if (node->flags & filter) continue;
        ni = clusterGenNodeDescription(node);
        ci = sdscatsds(ci,ni);
        sdsfree(ni);
        ci = sdscatlen(ci,"\n",1);
    }
    dictReleaseIterator(di);
    return ci;
}

/* -----------------------------------------------------------------------------
 * CLUSTER command
 * -------------------------------------------------------------------------- */

const char *clusterGetMessageTypeString(int type) {
    switch(type) {
    case CLUSTERMSG_TYPE_PING: return "ping";
    case CLUSTERMSG_TYPE_PONG: return "pong";
    case CLUSTERMSG_TYPE_MEET: return "meet";
    case CLUSTERMSG_TYPE_FAIL: return "fail";
    case CLUSTERMSG_TYPE_PUBLISH: return "publish";
    case CLUSTERMSG_TYPE_FAILOVER_AUTH_REQUEST: return "auth-req";
    case CLUSTERMSG_TYPE_FAILOVER_AUTH_ACK: return "auth-ack";
    case CLUSTERMSG_TYPE_UPDATE: return "update";
    case CLUSTERMSG_TYPE_MFSTART: return "mfstart";
<<<<<<< HEAD
=======
    case CLUSTERMSG_TYPE_MODULE: return "module";
>>>>>>> 7721fe83
    }
    return "unknown";
}

int getSlotOrReply(client *c, robj *o) {
    long long slot;

    if (getLongLongFromObject(o,&slot) != C_OK ||
        slot < 0 || slot >= CLUSTER_SLOTS)
    {
        addReplyError(c,"Invalid or out of range slot");
        return -1;
    }
    return (int) slot;
}

void clusterReplyMultiBulkSlots(client *c) {
    /* Format: 1) 1) start slot
     *            2) end slot
     *            3) 1) master IP
     *               2) master port
     *               3) node ID
     *            4) 1) replica IP
     *               2) replica port
     *               3) node ID
     *           ... continued until done
     */

    int num_masters = 0;
    void *slot_replylen = addDeferredMultiBulkLength(c);

    dictEntry *de;
    dictIterator *di = dictGetSafeIterator(server.cluster->nodes);
    while((de = dictNext(di)) != NULL) {
        clusterNode *node = dictGetVal(de);
        int j = 0, start = -1;

        /* Skip slaves (that are iterated when producing the output of their
         * master) and  masters not serving any slot. */
        if (!nodeIsMaster(node) || node->numslots == 0) continue;

        for (j = 0; j < CLUSTER_SLOTS; j++) {
            int bit, i;

            if ((bit = clusterNodeGetSlotBit(node,j)) != 0) {
                if (start == -1) start = j;
            }
            if (start != -1 && (!bit || j == CLUSTER_SLOTS-1)) {
                int nested_elements = 3; /* slots (2) + master addr (1). */
                void *nested_replylen = addDeferredMultiBulkLength(c);

                if (bit && j == CLUSTER_SLOTS-1) j++;

                /* If slot exists in output map, add to it's list.
                 * else, create a new output map for this slot */
                if (start == j-1) {
                    addReplyLongLong(c, start); /* only one slot; low==high */
                    addReplyLongLong(c, start);
                } else {
                    addReplyLongLong(c, start); /* low */
                    addReplyLongLong(c, j-1);   /* high */
                }
                start = -1;

                /* First node reply position is always the master */
                addReplyMultiBulkLen(c, 3);
                addReplyBulkCString(c, node->ip);
                addReplyLongLong(c, node->port);
                addReplyBulkCBuffer(c, node->name, CLUSTER_NAMELEN);

                /* Remaining nodes in reply are replicas for slot range */
                for (i = 0; i < node->numslaves; i++) {
                    /* This loop is copy/pasted from clusterGenNodeDescription()
                     * with modifications for per-slot node aggregation */
                    if (nodeFailed(node->slaves[i])) continue;
                    addReplyMultiBulkLen(c, 3);
                    addReplyBulkCString(c, node->slaves[i]->ip);
                    addReplyLongLong(c, node->slaves[i]->port);
                    addReplyBulkCBuffer(c, node->slaves[i]->name, CLUSTER_NAMELEN);
                    nested_elements++;
                }
                setDeferredMultiBulkLength(c, nested_replylen, nested_elements);
                num_masters++;
            }
        }
    }
    dictReleaseIterator(di);
    setDeferredMultiBulkLength(c, slot_replylen, num_masters);
}

void clusterCommand(client *c) {
    if (server.cluster_enabled == 0) {
        addReplyError(c,"This instance has cluster support disabled");
        return;
    }

    if (c->argc == 2 && !strcasecmp(c->argv[1]->ptr,"help")) {
        const char *help[] = {
"ADDSLOTS <slot> [slot ...] -- Assign slots to current node.",
"BUMPEPOCH -- Advance the cluster config epoch.",
"COUNT-failure-reports <node-id> -- Return number of failure reports for <node-id>.",
"COUNTKEYSINSLOT <slot> - Return the number of keys in <slot>.",
"DELSLOTS <slot> [slot ...] -- Delete slots information from current node.",
"FAILOVER [force|takeover] -- Promote current replica node to being a master.",
"FORGET <node-id> -- Remove a node from the cluster.",
"GETKEYSINSLOT <slot> <count> -- Return key names stored by current node in a slot.",
"FLUSHSLOTS -- Delete current node own slots information.",
"INFO - Return onformation about the cluster.",
"KEYSLOT <key> -- Return the hash slot for <key>.",
"MEET <ip> <port> [bus-port] -- Connect nodes into a working cluster.",
"MYID -- Return the node id.",
"NODES -- Return cluster configuration seen by node. Output format:",
"    <id> <ip:port> <flags> <master> <pings> <pongs> <epoch> <link> <slot> ... <slot>",
"REPLICATE <node-id> -- Configure current node as replica to <node-id>.",
"RESET [hard|soft] -- Reset current node (default: soft).",
"SET-config-epoch <epoch> - Set config epoch of current node.",
"SETSLOT <slot> (importing|migrating|stable|node <node-id>) -- Set slot state.",
"REPLICAS <node-id> -- Return <node-id> replicas.",
"SLOTS -- Return information about slots range mappings. Each range is made of:",
"    start, end, master and replicas IP addresses, ports and ids",
NULL
        };
        addReplyHelp(c, help);
    } else if (!strcasecmp(c->argv[1]->ptr,"meet") && (c->argc == 4 || c->argc == 5)) {
        /* CLUSTER MEET <ip> <port> [cport] */
        long long port, cport;

        if (getLongLongFromObject(c->argv[3], &port) != C_OK) {
            addReplyErrorFormat(c,"Invalid TCP base port specified: %s",
                                (char*)c->argv[3]->ptr);
            return;
        }

        if (c->argc == 5) {
            if (getLongLongFromObject(c->argv[4], &cport) != C_OK) {
                addReplyErrorFormat(c,"Invalid TCP bus port specified: %s",
                                    (char*)c->argv[4]->ptr);
                return;
            }
        } else {
            cport = port + CLUSTER_PORT_INCR;
        }

        if (clusterStartHandshake(c->argv[2]->ptr,port,cport) == 0 &&
            errno == EINVAL)
        {
            addReplyErrorFormat(c,"Invalid node address specified: %s:%s",
                            (char*)c->argv[2]->ptr, (char*)c->argv[3]->ptr);
        } else {
            addReply(c,shared.ok);
        }
    } else if (!strcasecmp(c->argv[1]->ptr,"nodes") && c->argc == 2) {
        /* CLUSTER NODES */
        robj *o;
        sds ci = clusterGenNodesDescription(0);

        o = createObject(OBJ_STRING,ci);
        addReplyBulk(c,o);
        decrRefCount(o);
    } else if (!strcasecmp(c->argv[1]->ptr,"myid") && c->argc == 2) {
        /* CLUSTER MYID */
        addReplyBulkCBuffer(c,myself->name, CLUSTER_NAMELEN);
    } else if (!strcasecmp(c->argv[1]->ptr,"slots") && c->argc == 2) {
        /* CLUSTER SLOTS */
        clusterReplyMultiBulkSlots(c);
    } else if (!strcasecmp(c->argv[1]->ptr,"flushslots") && c->argc == 2) {
        /* CLUSTER FLUSHSLOTS */
        if (dictSize(server.db[0].dict) != 0) {
            addReplyError(c,"DB must be empty to perform CLUSTER FLUSHSLOTS.");
            return;
        }
        clusterDelNodeSlots(myself);
        clusterDoBeforeSleep(CLUSTER_TODO_UPDATE_STATE|CLUSTER_TODO_SAVE_CONFIG);
        addReply(c,shared.ok);
    } else if ((!strcasecmp(c->argv[1]->ptr,"addslots") ||
               !strcasecmp(c->argv[1]->ptr,"delslots")) && c->argc >= 3)
    {
        /* CLUSTER ADDSLOTS <slot> [slot] ... */
        /* CLUSTER DELSLOTS <slot> [slot] ... */
        int j, slot;
        unsigned char *slots = zmalloc(CLUSTER_SLOTS);
        int del = !strcasecmp(c->argv[1]->ptr,"delslots");

        memset(slots,0,CLUSTER_SLOTS);
        /* Check that all the arguments are parseable and that all the
         * slots are not already busy. */
        for (j = 2; j < c->argc; j++) {
            if ((slot = getSlotOrReply(c,c->argv[j])) == -1) {
                zfree(slots);
                return;
            }
            if (del && server.cluster->slots[slot] == NULL) {
                addReplyErrorFormat(c,"Slot %d is already unassigned", slot);
                zfree(slots);
                return;
            } else if (!del && server.cluster->slots[slot]) {
                addReplyErrorFormat(c,"Slot %d is already busy", slot);
                zfree(slots);
                return;
            }
            if (slots[slot]++ == 1) {
                addReplyErrorFormat(c,"Slot %d specified multiple times",
                    (int)slot);
                zfree(slots);
                return;
            }
        }
        for (j = 0; j < CLUSTER_SLOTS; j++) {
            if (slots[j]) {
                int retval;

                /* If this slot was set as importing we can clear this
                 * state as now we are the real owner of the slot. */
                if (server.cluster->importing_slots_from[j])
                    server.cluster->importing_slots_from[j] = NULL;

                retval = del ? clusterDelSlot(j) :
                               clusterAddSlot(myself,j);
                serverAssertWithInfo(c,NULL,retval == C_OK);
            }
        }
        zfree(slots);
        clusterDoBeforeSleep(CLUSTER_TODO_UPDATE_STATE|CLUSTER_TODO_SAVE_CONFIG);
        addReply(c,shared.ok);
    } else if (!strcasecmp(c->argv[1]->ptr,"setslot") && c->argc >= 4) {
        /* SETSLOT 10 MIGRATING <node ID> */
        /* SETSLOT 10 IMPORTING <node ID> */
        /* SETSLOT 10 STABLE */
        /* SETSLOT 10 NODE <node ID> */
        int slot;
        clusterNode *n;

        if (nodeIsSlave(myself)) {
            addReplyError(c,"Please use SETSLOT only with masters.");
            return;
        }

        if ((slot = getSlotOrReply(c,c->argv[2])) == -1) return;

        if (!strcasecmp(c->argv[3]->ptr,"migrating") && c->argc == 5) {
            if (server.cluster->slots[slot] != myself) {
                addReplyErrorFormat(c,"I'm not the owner of hash slot %u",slot);
                return;
            }
            if ((n = clusterLookupNode(c->argv[4]->ptr)) == NULL) {
                addReplyErrorFormat(c,"I don't know about node %s",
                    (char*)c->argv[4]->ptr);
                return;
            }
            server.cluster->migrating_slots_to[slot] = n;
        } else if (!strcasecmp(c->argv[3]->ptr,"importing") && c->argc == 5) {
            if (server.cluster->slots[slot] == myself) {
                addReplyErrorFormat(c,
                    "I'm already the owner of hash slot %u",slot);
                return;
            }
            if ((n = clusterLookupNode(c->argv[4]->ptr)) == NULL) {
                addReplyErrorFormat(c,"I don't know about node %s",
                    (char*)c->argv[4]->ptr);
                return;
            }
            server.cluster->importing_slots_from[slot] = n;
        } else if (!strcasecmp(c->argv[3]->ptr,"stable") && c->argc == 4) {
            /* CLUSTER SETSLOT <SLOT> STABLE */
            server.cluster->importing_slots_from[slot] = NULL;
            server.cluster->migrating_slots_to[slot] = NULL;
        } else if (!strcasecmp(c->argv[3]->ptr,"node") && c->argc == 5) {
            /* CLUSTER SETSLOT <SLOT> NODE <NODE ID> */
            clusterNode *n = clusterLookupNode(c->argv[4]->ptr);

            if (!n) {
                addReplyErrorFormat(c,"Unknown node %s",
                    (char*)c->argv[4]->ptr);
                return;
            }
            /* If this hash slot was served by 'myself' before to switch
             * make sure there are no longer local keys for this hash slot. */
            if (server.cluster->slots[slot] == myself && n != myself) {
                if (countKeysInSlot(slot) != 0) {
                    addReplyErrorFormat(c,
                        "Can't assign hashslot %d to a different node "
                        "while I still hold keys for this hash slot.", slot);
                    return;
                }
            }
            /* If this slot is in migrating status but we have no keys
             * for it assigning the slot to another node will clear
             * the migratig status. */
            if (countKeysInSlot(slot) == 0 &&
                server.cluster->migrating_slots_to[slot])
                server.cluster->migrating_slots_to[slot] = NULL;

            /* If this node was importing this slot, assigning the slot to
             * itself also clears the importing status. */
            if (n == myself &&
                server.cluster->importing_slots_from[slot])
            {
                /* This slot was manually migrated, set this node configEpoch
                 * to a new epoch so that the new version can be propagated
                 * by the cluster.
                 *
                 * Note that if this ever results in a collision with another
                 * node getting the same configEpoch, for example because a
                 * failover happens at the same time we close the slot, the
                 * configEpoch collision resolution will fix it assigning
                 * a different epoch to each node. */
                if (clusterBumpConfigEpochWithoutConsensus() == C_OK) {
                    serverLog(LL_WARNING,
                        "configEpoch updated after importing slot %d", slot);
                }
                server.cluster->importing_slots_from[slot] = NULL;
            }
            clusterDelSlot(slot);
            clusterAddSlot(n,slot);
        } else {
            addReplyError(c,
                "Invalid CLUSTER SETSLOT action or number of arguments. Try CLUSTER HELP");
            return;
        }
        clusterDoBeforeSleep(CLUSTER_TODO_SAVE_CONFIG|CLUSTER_TODO_UPDATE_STATE);
        addReply(c,shared.ok);
    } else if (!strcasecmp(c->argv[1]->ptr,"bumpepoch") && c->argc == 2) {
        /* CLUSTER BUMPEPOCH */
        int retval = clusterBumpConfigEpochWithoutConsensus();
        sds reply = sdscatprintf(sdsempty(),"+%s %llu\r\n",
                (retval == C_OK) ? "BUMPED" : "STILL",
                (unsigned long long) myself->configEpoch);
        addReplySds(c,reply);
    } else if (!strcasecmp(c->argv[1]->ptr,"info") && c->argc == 2) {
        /* CLUSTER INFO */
        char *statestr[] = {"ok","fail","needhelp"};
        int slots_assigned = 0, slots_ok = 0, slots_pfail = 0, slots_fail = 0;
        uint64_t myepoch;
        int j;

        for (j = 0; j < CLUSTER_SLOTS; j++) {
            clusterNode *n = server.cluster->slots[j];

            if (n == NULL) continue;
            slots_assigned++;
            if (nodeFailed(n)) {
                slots_fail++;
            } else if (nodeTimedOut(n)) {
                slots_pfail++;
            } else {
                slots_ok++;
            }
        }

        myepoch = (nodeIsSlave(myself) && myself->slaveof) ?
                  myself->slaveof->configEpoch : myself->configEpoch;

        sds info = sdscatprintf(sdsempty(),
            "cluster_state:%s\r\n"
            "cluster_slots_assigned:%d\r\n"
            "cluster_slots_ok:%d\r\n"
            "cluster_slots_pfail:%d\r\n"
            "cluster_slots_fail:%d\r\n"
            "cluster_known_nodes:%lu\r\n"
            "cluster_size:%d\r\n"
            "cluster_current_epoch:%llu\r\n"
            "cluster_my_epoch:%llu\r\n"
            , statestr[server.cluster->state],
            slots_assigned,
            slots_ok,
            slots_pfail,
            slots_fail,
            dictSize(server.cluster->nodes),
            server.cluster->size,
            (unsigned long long) server.cluster->currentEpoch,
            (unsigned long long) myepoch
        );

        /* Show stats about messages sent and received. */
        long long tot_msg_sent = 0;
        long long tot_msg_received = 0;

        for (int i = 0; i < CLUSTERMSG_TYPE_COUNT; i++) {
            if (server.cluster->stats_bus_messages_sent[i] == 0) continue;
            tot_msg_sent += server.cluster->stats_bus_messages_sent[i];
            info = sdscatprintf(info,
                "cluster_stats_messages_%s_sent:%lld\r\n",
                clusterGetMessageTypeString(i),
                server.cluster->stats_bus_messages_sent[i]);
        }
        info = sdscatprintf(info,
            "cluster_stats_messages_sent:%lld\r\n", tot_msg_sent);

        for (int i = 0; i < CLUSTERMSG_TYPE_COUNT; i++) {
            if (server.cluster->stats_bus_messages_received[i] == 0) continue;
            tot_msg_received += server.cluster->stats_bus_messages_received[i];
            info = sdscatprintf(info,
                "cluster_stats_messages_%s_received:%lld\r\n",
                clusterGetMessageTypeString(i),
                server.cluster->stats_bus_messages_received[i]);
        }
        info = sdscatprintf(info,
            "cluster_stats_messages_received:%lld\r\n", tot_msg_received);

        /* Produce the reply protocol. */
        addReplySds(c,sdscatprintf(sdsempty(),"$%lu\r\n",
            (unsigned long)sdslen(info)));
        addReplySds(c,info);
        addReply(c,shared.crlf);
    } else if (!strcasecmp(c->argv[1]->ptr,"saveconfig") && c->argc == 2) {
        int retval = clusterSaveConfig(1);

        if (retval == 0)
            addReply(c,shared.ok);
        else
            addReplyErrorFormat(c,"error saving the cluster node config: %s",
                strerror(errno));
    } else if (!strcasecmp(c->argv[1]->ptr,"keyslot") && c->argc == 3) {
        /* CLUSTER KEYSLOT <key> */
        sds key = c->argv[2]->ptr;

        addReplyLongLong(c,keyHashSlot(key,sdslen(key)));
    } else if (!strcasecmp(c->argv[1]->ptr,"countkeysinslot") && c->argc == 3) {
        /* CLUSTER COUNTKEYSINSLOT <slot> */
        long long slot;

        if (getLongLongFromObjectOrReply(c,c->argv[2],&slot,NULL) != C_OK)
            return;
        if (slot < 0 || slot >= CLUSTER_SLOTS) {
            addReplyError(c,"Invalid slot");
            return;
        }
        addReplyLongLong(c,countKeysInSlot(slot));
    } else if (!strcasecmp(c->argv[1]->ptr,"getkeysinslot") && c->argc == 4) {
        /* CLUSTER GETKEYSINSLOT <slot> <count> */
        long long maxkeys, slot;
        unsigned int numkeys, j;
        robj **keys;

        if (getLongLongFromObjectOrReply(c,c->argv[2],&slot,NULL) != C_OK)
            return;
        if (getLongLongFromObjectOrReply(c,c->argv[3],&maxkeys,NULL)
            != C_OK)
            return;
        if (slot < 0 || slot >= CLUSTER_SLOTS || maxkeys < 0) {
            addReplyError(c,"Invalid slot or number of keys");
            return;
        }

        /* Avoid allocating more than needed in case of large COUNT argument
         * and smaller actual number of keys. */
        unsigned int keys_in_slot = countKeysInSlot(slot);
        if (maxkeys > keys_in_slot) maxkeys = keys_in_slot;

        keys = zmalloc(sizeof(robj*)*maxkeys);
        numkeys = getKeysInSlot(slot, keys, maxkeys);
        addReplyMultiBulkLen(c,numkeys);
        for (j = 0; j < numkeys; j++) {
            addReplyBulk(c,keys[j]);
            decrRefCount(keys[j]);
        }
        zfree(keys);
    } else if (!strcasecmp(c->argv[1]->ptr,"forget") && c->argc == 3) {
        /* CLUSTER FORGET <NODE ID> */
        clusterNode *n = clusterLookupNode(c->argv[2]->ptr);

        if (!n) {
            addReplyErrorFormat(c,"Unknown node %s", (char*)c->argv[2]->ptr);
            return;
        } else if (n == myself) {
            addReplyError(c,"I tried hard but I can't forget myself...");
            return;
        } else if (nodeIsSlave(myself) && myself->slaveof == n) {
            addReplyError(c,"Can't forget my master!");
            return;
        }
        clusterBlacklistAddNode(n);
        clusterDelNode(n);
        clusterDoBeforeSleep(CLUSTER_TODO_UPDATE_STATE|
                             CLUSTER_TODO_SAVE_CONFIG);
        addReply(c,shared.ok);
    } else if (!strcasecmp(c->argv[1]->ptr,"replicate") && c->argc == 3) {
        /* CLUSTER REPLICATE <NODE ID> */
        clusterNode *n = clusterLookupNode(c->argv[2]->ptr);

        /* Lookup the specified node in our table. */
        if (!n) {
            addReplyErrorFormat(c,"Unknown node %s", (char*)c->argv[2]->ptr);
            return;
        }

        /* I can't replicate myself. */
        if (n == myself) {
            addReplyError(c,"Can't replicate myself");
            return;
        }

        /* Can't replicate a slave. */
        if (nodeIsSlave(n)) {
            addReplyError(c,"I can only replicate a master, not a replica.");
            return;
        }

        /* If the instance is currently a master, it should have no assigned
         * slots nor keys to accept to replicate some other node.
         * Slaves can switch to another master without issues. */
        if (nodeIsMaster(myself) &&
            (myself->numslots != 0 || dictSize(server.db[0].dict) != 0)) {
            addReplyError(c,
                "To set a master the node must be empty and "
                "without assigned slots.");
            return;
        }

        /* Set the master. */
        clusterSetMaster(n);
        clusterDoBeforeSleep(CLUSTER_TODO_UPDATE_STATE|CLUSTER_TODO_SAVE_CONFIG);
        addReply(c,shared.ok);
    } else if ((!strcasecmp(c->argv[1]->ptr,"slaves") ||
                !strcasecmp(c->argv[1]->ptr,"replicas")) && c->argc == 3) {
        /* CLUSTER SLAVES <NODE ID> */
        clusterNode *n = clusterLookupNode(c->argv[2]->ptr);
        int j;

        /* Lookup the specified node in our table. */
        if (!n) {
            addReplyErrorFormat(c,"Unknown node %s", (char*)c->argv[2]->ptr);
            return;
        }

        if (nodeIsSlave(n)) {
            addReplyError(c,"The specified node is not a master");
            return;
        }

        addReplyMultiBulkLen(c,n->numslaves);
        for (j = 0; j < n->numslaves; j++) {
            sds ni = clusterGenNodeDescription(n->slaves[j]);
            addReplyBulkCString(c,ni);
            sdsfree(ni);
        }
    } else if (!strcasecmp(c->argv[1]->ptr,"count-failure-reports") &&
               c->argc == 3)
    {
        /* CLUSTER COUNT-FAILURE-REPORTS <NODE ID> */
        clusterNode *n = clusterLookupNode(c->argv[2]->ptr);

        if (!n) {
            addReplyErrorFormat(c,"Unknown node %s", (char*)c->argv[2]->ptr);
            return;
        } else {
            addReplyLongLong(c,clusterNodeFailureReportsCount(n));
        }
    } else if (!strcasecmp(c->argv[1]->ptr,"failover") &&
               (c->argc == 2 || c->argc == 3))
    {
        /* CLUSTER FAILOVER [FORCE|TAKEOVER] */
        int force = 0, takeover = 0;

        if (c->argc == 3) {
            if (!strcasecmp(c->argv[2]->ptr,"force")) {
                force = 1;
            } else if (!strcasecmp(c->argv[2]->ptr,"takeover")) {
                takeover = 1;
                force = 1; /* Takeover also implies force. */
            } else {
                addReply(c,shared.syntaxerr);
                return;
            }
        }

        /* Check preconditions. */
        if (nodeIsMaster(myself)) {
            addReplyError(c,"You should send CLUSTER FAILOVER to a replica");
            return;
        } else if (myself->slaveof == NULL) {
            addReplyError(c,"I'm a replica but my master is unknown to me");
            return;
        } else if (!force &&
                   (nodeFailed(myself->slaveof) ||
                    myself->slaveof->link == NULL))
        {
            addReplyError(c,"Master is down or failed, "
                            "please use CLUSTER FAILOVER FORCE");
            return;
        }
        resetManualFailover();
        server.cluster->mf_end = mstime() + CLUSTER_MF_TIMEOUT;

        if (takeover) {
            /* A takeover does not perform any initial check. It just
             * generates a new configuration epoch for this node without
             * consensus, claims the master's slots, and broadcast the new
             * configuration. */
            serverLog(LL_WARNING,"Taking over the master (user request).");
            clusterBumpConfigEpochWithoutConsensus();
            clusterFailoverReplaceYourMaster();
        } else if (force) {
            /* If this is a forced failover, we don't need to talk with our
             * master to agree about the offset. We just failover taking over
             * it without coordination. */
            serverLog(LL_WARNING,"Forced failover user request accepted.");
            server.cluster->mf_can_start = 1;
        } else {
            serverLog(LL_WARNING,"Manual failover user request accepted.");
            clusterSendMFStart(myself->slaveof);
        }
        addReply(c,shared.ok);
    } else if (!strcasecmp(c->argv[1]->ptr,"set-config-epoch") && c->argc == 3)
    {
        /* CLUSTER SET-CONFIG-EPOCH <epoch>
         *
         * The user is allowed to set the config epoch only when a node is
         * totally fresh: no config epoch, no other known node, and so forth.
         * This happens at cluster creation time to start with a cluster where
         * every node has a different node ID, without to rely on the conflicts
         * resolution system which is too slow when a big cluster is created. */
        long long epoch;

        if (getLongLongFromObjectOrReply(c,c->argv[2],&epoch,NULL) != C_OK)
            return;

        if (epoch < 0) {
            addReplyErrorFormat(c,"Invalid config epoch specified: %lld",epoch);
        } else if (dictSize(server.cluster->nodes) > 1) {
            addReplyError(c,"The user can assign a config epoch only when the "
                            "node does not know any other node.");
        } else if (myself->configEpoch != 0) {
            addReplyError(c,"Node config epoch is already non-zero");
        } else {
            myself->configEpoch = epoch;
            serverLog(LL_WARNING,
                "configEpoch set to %llu via CLUSTER SET-CONFIG-EPOCH",
                (unsigned long long) myself->configEpoch);

            if (server.cluster->currentEpoch < (uint64_t)epoch)
                server.cluster->currentEpoch = epoch;
            /* No need to fsync the config here since in the unlucky event
             * of a failure to persist the config, the conflict resolution code
             * will assign an unique config to this node. */
            clusterDoBeforeSleep(CLUSTER_TODO_UPDATE_STATE|
                                 CLUSTER_TODO_SAVE_CONFIG);
            addReply(c,shared.ok);
        }
    } else if (!strcasecmp(c->argv[1]->ptr,"reset") &&
               (c->argc == 2 || c->argc == 3))
    {
        /* CLUSTER RESET [SOFT|HARD] */
        int hard = 0;

        /* Parse soft/hard argument. Default is soft. */
        if (c->argc == 3) {
            if (!strcasecmp(c->argv[2]->ptr,"hard")) {
                hard = 1;
            } else if (!strcasecmp(c->argv[2]->ptr,"soft")) {
                hard = 0;
            } else {
                addReply(c,shared.syntaxerr);
                return;
            }
        }

        /* Slaves can be reset while containing data, but not master nodes
         * that must be empty. */
        if (nodeIsMaster(myself) && dictSize(c->db->dict) != 0) {
            addReplyError(c,"CLUSTER RESET can't be called with "
                            "master nodes containing keys");
            return;
        }
        clusterReset(hard);
        addReply(c,shared.ok);
    } else {
        addReplySubcommandSyntaxError(c);
        return;
    }
}

/* -----------------------------------------------------------------------------
 * DUMP, RESTORE and MIGRATE commands
 * -------------------------------------------------------------------------- */

/* Generates a DUMP-format representation of the object 'o', adding it to the
 * io stream pointed by 'rio'. This function can't fail. */
void createDumpPayload(rio *payload, robj *o) {
    unsigned char buf[2];
    uint64_t crc;

    /* Serialize the object in a RDB-like format. It consist of an object type
     * byte followed by the serialized object. This is understood by RESTORE. */
    rioInitWithBuffer(payload,sdsempty());
    serverAssert(rdbSaveObjectType(payload,o));
    serverAssert(rdbSaveObject(payload,o));

    /* Write the footer, this is how it looks like:
     * ----------------+---------------------+---------------+
     * ... RDB payload | 2 bytes RDB version | 8 bytes CRC64 |
     * ----------------+---------------------+---------------+
     * RDB version and CRC are both in little endian.
     */

    /* RDB version */
    buf[0] = RDB_VERSION & 0xff;
    buf[1] = (RDB_VERSION >> 8) & 0xff;
    payload->io.buffer.ptr = sdscatlen(payload->io.buffer.ptr,buf,2);

    /* CRC64 */
    crc = crc64(0,(unsigned char*)payload->io.buffer.ptr,
                sdslen(payload->io.buffer.ptr));
    memrev64ifbe(&crc);
    payload->io.buffer.ptr = sdscatlen(payload->io.buffer.ptr,&crc,8);
}

/* Verify that the RDB version of the dump payload matches the one of this Redis
 * instance and that the checksum is ok.
 * If the DUMP payload looks valid C_OK is returned, otherwise C_ERR
 * is returned. */
int verifyDumpPayload(unsigned char *p, size_t len) {
    unsigned char *footer;
    uint16_t rdbver;
    uint64_t crc;

    /* At least 2 bytes of RDB version and 8 of CRC64 should be present. */
    if (len < 10) return C_ERR;
    footer = p+(len-10);

    /* Verify RDB version */
    rdbver = (footer[1] << 8) | footer[0];
    if (rdbver > RDB_VERSION) return C_ERR;

    /* Verify CRC64 */
    crc = crc64(0,p,len-8);
    memrev64ifbe(&crc);
    return (memcmp(&crc,footer+2,8) == 0) ? C_OK : C_ERR;
}

/* DUMP keyname
 * DUMP is actually not used by Redis Cluster but it is the obvious
 * complement of RESTORE and can be useful for different applications. */
void dumpCommand(client *c) {
    robj *o, *dumpobj;
    rio payload;

    /* Check if the key is here. */
    if ((o = lookupKeyRead(c->db,c->argv[1])) == NULL) {
        addReply(c,shared.nullbulk);
        return;
    }

    /* Create the DUMP encoded representation. */
    createDumpPayload(&payload,o);

    /* Transfer to the client */
    dumpobj = createObject(OBJ_STRING,payload.io.buffer.ptr);
    addReplyBulk(c,dumpobj);
    decrRefCount(dumpobj);
    return;
}

/* RESTORE key ttl serialized-value [REPLACE] */
void restoreCommand(client *c) {
    long long ttl, lfu_freq = -1, lru_idle = -1, lru_clock = -1;
    rio payload;
    int j, type, replace = 0, absttl = 0;
    robj *obj;

    /* Parse additional options */
    for (j = 4; j < c->argc; j++) {
        int additional = c->argc-j-1;
        if (!strcasecmp(c->argv[j]->ptr,"replace")) {
            replace = 1;
        } else if (!strcasecmp(c->argv[j]->ptr,"absttl")) {
            absttl = 1;
        } else if (!strcasecmp(c->argv[j]->ptr,"idletime") && additional >= 1 &&
                   lfu_freq == -1)
        {
            if (getLongLongFromObjectOrReply(c,c->argv[j+1],&lru_idle,NULL)
                    != C_OK) return;
            if (lru_idle < 0) {
                addReplyError(c,"Invalid IDLETIME value, must be >= 0");
                return;
            }
            lru_clock = LRU_CLOCK();
            j++; /* Consume additional arg. */
        } else if (!strcasecmp(c->argv[j]->ptr,"freq") && additional >= 1 &&
                   lru_idle == -1)
        {
            if (getLongLongFromObjectOrReply(c,c->argv[j+1],&lfu_freq,NULL)
                    != C_OK) return;
            if (lfu_freq < 0 || lfu_freq > 255) {
                addReplyError(c,"Invalid FREQ value, must be >= 0 and <= 255");
                return;
            }
            j++; /* Consume additional arg. */
        } else {
            addReply(c,shared.syntaxerr);
            return;
        }
    }

    /* Make sure this key does not already exist here... */
    if (!replace && lookupKeyWrite(c->db,c->argv[1]) != NULL) {
        addReply(c,shared.busykeyerr);
        return;
    }

    /* Check if the TTL value makes sense */
    if (getLongLongFromObjectOrReply(c,c->argv[2],&ttl,NULL) != C_OK) {
        return;
    } else if (ttl < 0) {
        addReplyError(c,"Invalid TTL value, must be >= 0");
        return;
    }

    /* Verify RDB version and data checksum. */
    if (verifyDumpPayload(c->argv[3]->ptr,sdslen(c->argv[3]->ptr)) == C_ERR)
    {
        addReplyError(c,"DUMP payload version or checksum are wrong");
        return;
    }

    rioInitWithBuffer(&payload,c->argv[3]->ptr);
    if (((type = rdbLoadObjectType(&payload)) == -1) ||
        ((obj = rdbLoadObject(type,&payload)) == NULL))
    {
        addReplyError(c,"Bad data format");
        return;
    }

    /* Remove the old key if needed. */
    if (replace) dbDelete(c->db,c->argv[1]);

    /* Create the key and set the TTL if any */
    dbAdd(c->db,c->argv[1],obj);
<<<<<<< HEAD
    if (ttl) setExpire(c,c->db,c->argv[1],mstime()+ttl);
=======
    if (ttl) {
        if (!absttl) ttl+=mstime();
        setExpire(c,c->db,c->argv[1],ttl);
    }
    objectSetLRUOrLFU(obj,lfu_freq,lru_idle,lru_clock);
>>>>>>> 7721fe83
    signalModifiedKey(c->db,c->argv[1]);
    addReply(c,shared.ok);
    server.dirty++;
}

/* MIGRATE socket cache implementation.
 *
 * We take a map between host:ip and a TCP socket that we used to connect
 * to this instance in recent time.
 * This sockets are closed when the max number we cache is reached, and also
 * in serverCron() when they are around for more than a few seconds. */
#define MIGRATE_SOCKET_CACHE_ITEMS 64 /* max num of items in the cache. */
#define MIGRATE_SOCKET_CACHE_TTL 10 /* close cached sockets after 10 sec. */

typedef struct migrateCachedSocket {
    int fd;
    long last_dbid;
    time_t last_use_time;
} migrateCachedSocket;

/* Return a migrateCachedSocket containing a TCP socket connected with the
 * target instance, possibly returning a cached one.
 *
 * This function is responsible of sending errors to the client if a
 * connection can't be established. In this case -1 is returned.
 * Otherwise on success the socket is returned, and the caller should not
 * attempt to free it after usage.
 *
 * If the caller detects an error while using the socket, migrateCloseSocket()
 * should be called so that the connection will be created from scratch
 * the next time. */
migrateCachedSocket* migrateGetSocket(client *c, robj *host, robj *port, long timeout) {
    int fd;
    sds name = sdsempty();
    migrateCachedSocket *cs;

    /* Check if we have an already cached socket for this ip:port pair. */
    name = sdscatlen(name,host->ptr,sdslen(host->ptr));
    name = sdscatlen(name,":",1);
    name = sdscatlen(name,port->ptr,sdslen(port->ptr));
    cs = dictFetchValue(server.migrate_cached_sockets,name);
    if (cs) {
        sdsfree(name);
        cs->last_use_time = server.unixtime;
        return cs;
    }

    /* No cached socket, create one. */
    if (dictSize(server.migrate_cached_sockets) == MIGRATE_SOCKET_CACHE_ITEMS) {
        /* Too many items, drop one at random. */
        dictEntry *de = dictGetRandomKey(server.migrate_cached_sockets);
        cs = dictGetVal(de);
        close(cs->fd);
        zfree(cs);
        dictDelete(server.migrate_cached_sockets,dictGetKey(de));
    }

    /* Create the socket */
    fd = anetTcpNonBlockConnect(server.neterr,c->argv[1]->ptr,
                                atoi(c->argv[2]->ptr));
    if (fd == -1) {
        sdsfree(name);
        addReplyErrorFormat(c,"Can't connect to target node: %s",
            server.neterr);
        return NULL;
    }
    anetEnableTcpNoDelay(server.neterr,fd);

    /* Check if it connects within the specified timeout. */
    if ((aeWait(fd,AE_WRITABLE,timeout) & AE_WRITABLE) == 0) {
        sdsfree(name);
        addReplySds(c,
            sdsnew("-IOERR error or timeout connecting to the client\r\n"));
        close(fd);
        return NULL;
    }

    /* Add to the cache and return it to the caller. */
    cs = zmalloc(sizeof(*cs));
    cs->fd = fd;
    cs->last_dbid = -1;
    cs->last_use_time = server.unixtime;
    dictAdd(server.migrate_cached_sockets,name,cs);
    return cs;
}

/* Free a migrate cached connection. */
void migrateCloseSocket(robj *host, robj *port) {
    sds name = sdsempty();
    migrateCachedSocket *cs;

    name = sdscatlen(name,host->ptr,sdslen(host->ptr));
    name = sdscatlen(name,":",1);
    name = sdscatlen(name,port->ptr,sdslen(port->ptr));
    cs = dictFetchValue(server.migrate_cached_sockets,name);
    if (!cs) {
        sdsfree(name);
        return;
    }

    close(cs->fd);
    zfree(cs);
    dictDelete(server.migrate_cached_sockets,name);
    sdsfree(name);
}

void migrateCloseTimedoutSockets(void) {
    dictIterator *di = dictGetSafeIterator(server.migrate_cached_sockets);
    dictEntry *de;

    while((de = dictNext(di)) != NULL) {
        migrateCachedSocket *cs = dictGetVal(de);

        if ((server.unixtime - cs->last_use_time) > MIGRATE_SOCKET_CACHE_TTL) {
            close(cs->fd);
            zfree(cs);
            dictDelete(server.migrate_cached_sockets,dictGetKey(de));
        }
    }
    dictReleaseIterator(di);
}

/* MIGRATE host port key dbid timeout [COPY | REPLACE | AUTH password]
 *
 * On in the multiple keys form:
 *
 * MIGRATE host port "" dbid timeout [COPY | REPLACE | AUTH password] KEYS key1
 * key2 ... keyN */
void migrateCommand(client *c) {
    migrateCachedSocket *cs;
    int copy = 0, replace = 0, j;
    char *password = NULL;
    long timeout;
    long dbid;
    robj **ov = NULL; /* Objects to migrate. */
    robj **kv = NULL; /* Key names. */
    robj **newargv = NULL; /* Used to rewrite the command as DEL ... keys ... */
    rio cmd, payload;
    int may_retry = 1;
    int write_error = 0;
    int argv_rewritten = 0;

    /* To support the KEYS option we need the following additional state. */
    int first_key = 3; /* Argument index of the first key. */
    int num_keys = 1;  /* By default only migrate the 'key' argument. */

    /* Parse additional options */
    for (j = 6; j < c->argc; j++) {
        int moreargs = j < c->argc-1;
        if (!strcasecmp(c->argv[j]->ptr,"copy")) {
            copy = 1;
        } else if (!strcasecmp(c->argv[j]->ptr,"replace")) {
            replace = 1;
        } else if (!strcasecmp(c->argv[j]->ptr,"auth")) {
            if (!moreargs) {
                addReply(c,shared.syntaxerr);
                return;
            }
            j++;
            password = c->argv[j]->ptr;
        } else if (!strcasecmp(c->argv[j]->ptr,"keys")) {
            if (sdslen(c->argv[3]->ptr) != 0) {
                addReplyError(c,
                    "When using MIGRATE KEYS option, the key argument"
                    " must be set to the empty string");
                return;
            }
            first_key = j+1;
            num_keys = c->argc - j - 1;
            break; /* All the remaining args are keys. */
        } else {
            addReply(c,shared.syntaxerr);
            return;
        }
    }

    /* Sanity check */
    if (getLongFromObjectOrReply(c,c->argv[5],&timeout,NULL) != C_OK ||
        getLongFromObjectOrReply(c,c->argv[4],&dbid,NULL) != C_OK)
    {
        return;
    }
    if (timeout <= 0) timeout = 1000;

    /* Check if the keys are here. If at least one key is to migrate, do it
     * otherwise if all the keys are missing reply with "NOKEY" to signal
     * the caller there was nothing to migrate. We don't return an error in
     * this case, since often this is due to a normal condition like the key
     * expiring in the meantime. */
    ov = zrealloc(ov,sizeof(robj*)*num_keys);
    kv = zrealloc(kv,sizeof(robj*)*num_keys);
    int oi = 0;

    for (j = 0; j < num_keys; j++) {
        if ((ov[oi] = lookupKeyRead(c->db,c->argv[first_key+j])) != NULL) {
            kv[oi] = c->argv[first_key+j];
            oi++;
        }
    }
    num_keys = oi;
    if (num_keys == 0) {
        zfree(ov); zfree(kv);
        addReplySds(c,sdsnew("+NOKEY\r\n"));
        return;
    }

try_again:
    write_error = 0;

    /* Connect */
    cs = migrateGetSocket(c,c->argv[1],c->argv[2],timeout);
    if (cs == NULL) {
        zfree(ov); zfree(kv);
        return; /* error sent to the client by migrateGetSocket() */
    }

    rioInitWithBuffer(&cmd,sdsempty());

    /* Authentication */
    if (password) {
        serverAssertWithInfo(c,NULL,rioWriteBulkCount(&cmd,'*',2));
        serverAssertWithInfo(c,NULL,rioWriteBulkString(&cmd,"AUTH",4));
        serverAssertWithInfo(c,NULL,rioWriteBulkString(&cmd,password,
            sdslen(password)));
    }

    /* Send the SELECT command if the current DB is not already selected. */
    int select = cs->last_dbid != dbid; /* Should we emit SELECT? */
    if (select) {
        serverAssertWithInfo(c,NULL,rioWriteBulkCount(&cmd,'*',2));
        serverAssertWithInfo(c,NULL,rioWriteBulkString(&cmd,"SELECT",6));
        serverAssertWithInfo(c,NULL,rioWriteBulkLongLong(&cmd,dbid));
    }

    int non_expired = 0; /* Number of keys that we'll find non expired.
                            Note that serializing large keys may take some time
                            so certain keys that were found non expired by the
                            lookupKey() function, may be expired later. */

    /* Create RESTORE payload and generate the protocol to call the command. */
    for (j = 0; j < num_keys; j++) {
        long long ttl = 0;
        long long expireat = getExpire(c->db,kv[j]);

        if (expireat != -1) {
            ttl = expireat-mstime();
            if (ttl < 0) {
                continue;
            }
            if (ttl < 1) ttl = 1;
        }
<<<<<<< HEAD
=======

        /* Relocate valid (non expired) keys into the array in successive
         * positions to remove holes created by the keys that were present
         * in the first lookup but are now expired after the second lookup. */
        kv[non_expired++] = kv[j];

>>>>>>> 7721fe83
        serverAssertWithInfo(c,NULL,
            rioWriteBulkCount(&cmd,'*',replace ? 5 : 4));

        if (server.cluster_enabled)
            serverAssertWithInfo(c,NULL,
                rioWriteBulkString(&cmd,"RESTORE-ASKING",14));
        else
            serverAssertWithInfo(c,NULL,rioWriteBulkString(&cmd,"RESTORE",7));
        serverAssertWithInfo(c,NULL,sdsEncodedObject(kv[j]));
        serverAssertWithInfo(c,NULL,rioWriteBulkString(&cmd,kv[j]->ptr,
                sdslen(kv[j]->ptr)));
        serverAssertWithInfo(c,NULL,rioWriteBulkLongLong(&cmd,ttl));

        /* Emit the payload argument, that is the serialized object using
         * the DUMP format. */
        createDumpPayload(&payload,ov[j]);
        serverAssertWithInfo(c,NULL,
            rioWriteBulkString(&cmd,payload.io.buffer.ptr,
                               sdslen(payload.io.buffer.ptr)));
        sdsfree(payload.io.buffer.ptr);

        /* Add the REPLACE option to the RESTORE command if it was specified
         * as a MIGRATE option. */
        if (replace)
            serverAssertWithInfo(c,NULL,rioWriteBulkString(&cmd,"REPLACE",7));
    }

    /* Fix the actual number of keys we are migrating. */
    num_keys = non_expired;

    /* Transfer the query to the other node in 64K chunks. */
    errno = 0;
    {
        sds buf = cmd.io.buffer.ptr;
        size_t pos = 0, towrite;
        int nwritten = 0;

        while ((towrite = sdslen(buf)-pos) > 0) {
            towrite = (towrite > (64*1024) ? (64*1024) : towrite);
            nwritten = syncWrite(cs->fd,buf+pos,towrite,timeout);
            if (nwritten != (signed)towrite) {
                write_error = 1;
                goto socket_err;
            }
            pos += nwritten;
        }
    }

    char buf0[1024]; /* Auth reply. */
    char buf1[1024]; /* Select reply. */
    char buf2[1024]; /* Restore reply. */

    /* Read the AUTH reply if needed. */
    if (password && syncReadLine(cs->fd, buf0, sizeof(buf0), timeout) <= 0)
        goto socket_err;

    /* Read the SELECT reply if needed. */
    if (select && syncReadLine(cs->fd, buf1, sizeof(buf1), timeout) <= 0)
        goto socket_err;

    /* Read the RESTORE replies. */
    int error_from_target = 0;
    int socket_error = 0;
    int del_idx = 1; /* Index of the key argument for the replicated DEL op. */

    /* Allocate the new argument vector that will replace the current command,
     * to propagate the MIGRATE as a DEL command (if no COPY option was given).
     * We allocate num_keys+1 because the additional argument is for "DEL"
     * command name itself. */
    if (!copy) newargv = zmalloc(sizeof(robj*)*(num_keys+1));

    for (j = 0; j < num_keys; j++) {
        if (syncReadLine(cs->fd, buf2, sizeof(buf2), timeout) <= 0) {
            socket_error = 1;
            break;
        }
        if ((password && buf0[0] == '-') ||
            (select && buf1[0] == '-') ||
            buf2[0] == '-')
        {
            /* On error assume that last_dbid is no longer valid. */
            if (!error_from_target) {
                cs->last_dbid = -1;
                char *errbuf;
                if (password && buf0[0] == '-') errbuf = buf0;
                else if (select && buf1[0] == '-') errbuf = buf1;
                else errbuf = buf2;

                error_from_target = 1;
                addReplyErrorFormat(c,"Target instance replied with error: %s",
                    errbuf+1);
            }
        } else {
            if (!copy) {
                /* No COPY option: remove the local key, signal the change. */
                dbDelete(c->db,kv[j]);
                signalModifiedKey(c->db,kv[j]);
                server.dirty++;

                /* Populate the argument vector to replace the old one. */
                newargv[del_idx++] = kv[j];
                incrRefCount(kv[j]);
            }
        }
    }

    /* On socket error, if we want to retry, do it now before rewriting the
     * command vector. We only retry if we are sure nothing was processed
     * and we failed to read the first reply (j == 0 test). */
    if (!error_from_target && socket_error && j == 0 && may_retry &&
        errno != ETIMEDOUT)
    {
        goto socket_err; /* A retry is guaranteed because of tested conditions.*/
    }

    /* On socket errors, close the migration socket now that we still have
     * the original host/port in the ARGV. Later the original command may be
     * rewritten to DEL and will be too later. */
    if (socket_error) migrateCloseSocket(c->argv[1],c->argv[2]);

    if (!copy) {
        /* Translate MIGRATE as DEL for replication/AOF. Note that we do
         * this only for the keys for which we received an acknowledgement
         * from the receiving Redis server, by using the del_idx index. */
        if (del_idx > 1) {
            newargv[0] = createStringObject("DEL",3);
            /* Note that the following call takes ownership of newargv. */
            replaceClientCommandVector(c,del_idx,newargv);
            argv_rewritten = 1;
        } else {
            /* No key transfer acknowledged, no need to rewrite as DEL. */
            zfree(newargv);
        }
        newargv = NULL; /* Make it safe to call zfree() on it in the future. */
    }

    /* If we are here and a socket error happened, we don't want to retry.
     * Just signal the problem to the client, but only do it if we did not
     * already queue a different error reported by the destination server. */
    if (!error_from_target && socket_error) {
        may_retry = 0;
        goto socket_err;
    }

    if (!error_from_target) {
        /* Success! Update the last_dbid in migrateCachedSocket, so that we can
         * avoid SELECT the next time if the target DB is the same. Reply +OK.
         *
         * Note: If we reached this point, even if socket_error is true
         * still the SELECT command succeeded (otherwise the code jumps to
         * socket_err label. */
        cs->last_dbid = dbid;
        addReply(c,shared.ok);
    } else {
        /* On error we already sent it in the for loop above, and set
         * the currently selected socket to -1 to force SELECT the next time. */
    }

    sdsfree(cmd.io.buffer.ptr);
    zfree(ov); zfree(kv); zfree(newargv);
    return;

/* On socket errors we try to close the cached socket and try again.
 * It is very common for the cached socket to get closed, if just reopening
 * it works it's a shame to notify the error to the caller. */
socket_err:
    /* Cleanup we want to perform in both the retry and no retry case.
     * Note: Closing the migrate socket will also force SELECT next time. */
    sdsfree(cmd.io.buffer.ptr);

    /* If the command was rewritten as DEL and there was a socket error,
     * we already closed the socket earlier. While migrateCloseSocket()
     * is idempotent, the host/port arguments are now gone, so don't do it
     * again. */
    if (!argv_rewritten) migrateCloseSocket(c->argv[1],c->argv[2]);
    zfree(newargv);
    newargv = NULL; /* This will get reallocated on retry. */

    /* Retry only if it's not a timeout and we never attempted a retry
     * (or the code jumping here did not set may_retry to zero). */
    if (errno != ETIMEDOUT && may_retry) {
        may_retry = 0;
        goto try_again;
    }

    /* Cleanup we want to do if no retry is attempted. */
    zfree(ov); zfree(kv);
    addReplySds(c,
        sdscatprintf(sdsempty(),
            "-IOERR error or timeout %s to target instance\r\n",
            write_error ? "writing" : "reading"));
    return;
}

/* -----------------------------------------------------------------------------
 * Cluster functions related to serving / redirecting clients
 * -------------------------------------------------------------------------- */

/* The ASKING command is required after a -ASK redirection.
 * The client should issue ASKING before to actually send the command to
 * the target instance. See the Redis Cluster specification for more
 * information. */
void askingCommand(client *c) {
    if (server.cluster_enabled == 0) {
        addReplyError(c,"This instance has cluster support disabled");
        return;
    }
    c->flags |= CLIENT_ASKING;
    addReply(c,shared.ok);
}

/* The READONLY command is used by clients to enter the read-only mode.
 * In this mode slaves will not redirect clients as long as clients access
 * with read-only commands to keys that are served by the slave's master. */
void readonlyCommand(client *c) {
    if (server.cluster_enabled == 0) {
        addReplyError(c,"This instance has cluster support disabled");
        return;
    }
    c->flags |= CLIENT_READONLY;
    addReply(c,shared.ok);
}

/* The READWRITE command just clears the READONLY command state. */
void readwriteCommand(client *c) {
    c->flags &= ~CLIENT_READONLY;
    addReply(c,shared.ok);
}

/* Return the pointer to the cluster node that is able to serve the command.
 * For the function to succeed the command should only target either:
 *
 * 1) A single key (even multiple times like LPOPRPUSH mylist mylist).
 * 2) Multiple keys in the same hash slot, while the slot is stable (no
 *    resharding in progress).
 *
 * On success the function returns the node that is able to serve the request.
 * If the node is not 'myself' a redirection must be perfomed. The kind of
 * redirection is specified setting the integer passed by reference
 * 'error_code', which will be set to CLUSTER_REDIR_ASK or
 * CLUSTER_REDIR_MOVED.
 *
 * When the node is 'myself' 'error_code' is set to CLUSTER_REDIR_NONE.
 *
 * If the command fails NULL is returned, and the reason of the failure is
 * provided via 'error_code', which will be set to:
 *
 * CLUSTER_REDIR_CROSS_SLOT if the request contains multiple keys that
 * don't belong to the same hash slot.
 *
 * CLUSTER_REDIR_UNSTABLE if the request contains multiple keys
 * belonging to the same slot, but the slot is not stable (in migration or
 * importing state, likely because a resharding is in progress).
 *
 * CLUSTER_REDIR_DOWN_UNBOUND if the request addresses a slot which is
 * not bound to any node. In this case the cluster global state should be
 * already "down" but it is fragile to rely on the update of the global state,
 * so we also handle it here.
 *
 * CLUSTER_REDIR_DOWN_STATE if the cluster is down but the user attempts to
 * execute a command that addresses one or more keys. */
clusterNode *getNodeByQuery(client *c, struct redisCommand *cmd, robj **argv, int argc, int *hashslot, int *error_code) {
    clusterNode *n = NULL;
    robj *firstkey = NULL;
    int multiple_keys = 0;
    multiState *ms, _ms;
    multiCmd mc;
    int i, slot = 0, migrating_slot = 0, importing_slot = 0, missing_keys = 0;

    /* Allow any key to be set if a module disabled cluster redirections. */
    if (server.cluster_module_flags & CLUSTER_MODULE_FLAG_NO_REDIRECTION)
        return myself;

    /* Set error code optimistically for the base case. */
    if (error_code) *error_code = CLUSTER_REDIR_NONE;

    /* Modules can turn off Redis Cluster redirection: this is useful
     * when writing a module that implements a completely different
     * distributed system. */

    /* We handle all the cases as if they were EXEC commands, so we have
     * a common code path for everything */
    if (cmd->proc == execCommand) {
        /* If CLIENT_MULTI flag is not set EXEC is just going to return an
         * error. */
        if (!(c->flags & CLIENT_MULTI)) return myself;
        ms = &c->mstate;
    } else {
        /* In order to have a single codepath create a fake Multi State
         * structure if the client is not in MULTI/EXEC state, this way
         * we have a single codepath below. */
        ms = &_ms;
        _ms.commands = &mc;
        _ms.count = 1;
        mc.argv = argv;
        mc.argc = argc;
        mc.cmd = cmd;
    }

    /* Check that all the keys are in the same hash slot, and obtain this
     * slot and the node associated. */
    for (i = 0; i < ms->count; i++) {
        struct redisCommand *mcmd;
        robj **margv;
        int margc, *keyindex, numkeys, j;

        mcmd = ms->commands[i].cmd;
        margc = ms->commands[i].argc;
        margv = ms->commands[i].argv;

        keyindex = getKeysFromCommand(mcmd,margv,margc,&numkeys);
        for (j = 0; j < numkeys; j++) {
            robj *thiskey = margv[keyindex[j]];
            int thisslot = keyHashSlot((char*)thiskey->ptr,
                                       sdslen(thiskey->ptr));

            if (firstkey == NULL) {
                /* This is the first key we see. Check what is the slot
                 * and node. */
                firstkey = thiskey;
                slot = thisslot;
                n = server.cluster->slots[slot];

                /* Error: If a slot is not served, we are in "cluster down"
                 * state. However the state is yet to be updated, so this was
                 * not trapped earlier in processCommand(). Report the same
                 * error to the client. */
                if (n == NULL) {
                    getKeysFreeResult(keyindex);
                    if (error_code)
                        *error_code = CLUSTER_REDIR_DOWN_UNBOUND;
                    return NULL;
                }

                /* If we are migrating or importing this slot, we need to check
                 * if we have all the keys in the request (the only way we
                 * can safely serve the request, otherwise we return a TRYAGAIN
                 * error). To do so we set the importing/migrating state and
                 * increment a counter for every missing key. */
                if (n == myself &&
                    server.cluster->migrating_slots_to[slot] != NULL)
                {
                    migrating_slot = 1;
                } else if (server.cluster->importing_slots_from[slot] != NULL) {
                    importing_slot = 1;
                }
            } else {
                /* If it is not the first key, make sure it is exactly
                 * the same key as the first we saw. */
                if (!equalStringObjects(firstkey,thiskey)) {
                    if (slot != thisslot) {
                        /* Error: multiple keys from different slots. */
                        getKeysFreeResult(keyindex);
                        if (error_code)
                            *error_code = CLUSTER_REDIR_CROSS_SLOT;
                        return NULL;
                    } else {
                        /* Flag this request as one with multiple different
                         * keys. */
                        multiple_keys = 1;
                    }
                }
            }

            /* Migarting / Improrting slot? Count keys we don't have. */
            if ((migrating_slot || importing_slot) &&
                lookupKeyRead(&server.db[0],thiskey) == NULL)
            {
                missing_keys++;
            }
        }
        getKeysFreeResult(keyindex);
    }

    /* No key at all in command? then we can serve the request
     * without redirections or errors in all the cases. */
    if (n == NULL) return myself;

    /* Cluster is globally down but we got keys? We can't serve the request. */
    if (server.cluster->state != CLUSTER_OK) {
        if (error_code) *error_code = CLUSTER_REDIR_DOWN_STATE;
        return NULL;
    }

    /* Return the hashslot by reference. */
    if (hashslot) *hashslot = slot;

    /* MIGRATE always works in the context of the local node if the slot
     * is open (migrating or importing state). We need to be able to freely
     * move keys among instances in this case. */
    if ((migrating_slot || importing_slot) && cmd->proc == migrateCommand)
        return myself;

    /* If we don't have all the keys and we are migrating the slot, send
     * an ASK redirection. */
    if (migrating_slot && missing_keys) {
        if (error_code) *error_code = CLUSTER_REDIR_ASK;
        return server.cluster->migrating_slots_to[slot];
    }

    /* If we are receiving the slot, and the client correctly flagged the
     * request as "ASKING", we can serve the request. However if the request
     * involves multiple keys and we don't have them all, the only option is
     * to send a TRYAGAIN error. */
    if (importing_slot &&
        (c->flags & CLIENT_ASKING || cmd->flags & CMD_ASKING))
    {
        if (multiple_keys && missing_keys) {
            if (error_code) *error_code = CLUSTER_REDIR_UNSTABLE;
            return NULL;
        } else {
            return myself;
        }
    }

    /* Handle the read-only client case reading from a slave: if this
     * node is a slave and the request is about an hash slot our master
     * is serving, we can reply without redirection. */
    if (c->flags & CLIENT_READONLY &&
        (cmd->flags & CMD_READONLY || cmd->proc == evalCommand ||
         cmd->proc == evalShaCommand) &&
        nodeIsSlave(myself) &&
        myself->slaveof == n)
    {
        return myself;
    }

    /* Base case: just return the right node. However if this node is not
     * myself, set error_code to MOVED since we need to issue a rediretion. */
    if (n != myself && error_code) *error_code = CLUSTER_REDIR_MOVED;
    return n;
}

/* Send the client the right redirection code, according to error_code
 * that should be set to one of CLUSTER_REDIR_* macros.
 *
 * If CLUSTER_REDIR_ASK or CLUSTER_REDIR_MOVED error codes
 * are used, then the node 'n' should not be NULL, but should be the
 * node we want to mention in the redirection. Moreover hashslot should
 * be set to the hash slot that caused the redirection. */
void clusterRedirectClient(client *c, clusterNode *n, int hashslot, int error_code) {
    if (error_code == CLUSTER_REDIR_CROSS_SLOT) {
        addReplySds(c,sdsnew("-CROSSSLOT Keys in request don't hash to the same slot\r\n"));
    } else if (error_code == CLUSTER_REDIR_UNSTABLE) {
        /* The request spawns multiple keys in the same slot,
         * but the slot is not "stable" currently as there is
         * a migration or import in progress. */
        addReplySds(c,sdsnew("-TRYAGAIN Multiple keys request during rehashing of slot\r\n"));
    } else if (error_code == CLUSTER_REDIR_DOWN_STATE) {
        addReplySds(c,sdsnew("-CLUSTERDOWN The cluster is down\r\n"));
    } else if (error_code == CLUSTER_REDIR_DOWN_UNBOUND) {
        addReplySds(c,sdsnew("-CLUSTERDOWN Hash slot not served\r\n"));
    } else if (error_code == CLUSTER_REDIR_MOVED ||
               error_code == CLUSTER_REDIR_ASK)
    {
        addReplySds(c,sdscatprintf(sdsempty(),
            "-%s %d %s:%d\r\n",
            (error_code == CLUSTER_REDIR_ASK) ? "ASK" : "MOVED",
            hashslot,n->ip,n->port));
    } else {
        serverPanic("getNodeByQuery() unknown error.");
    }
}

/* This function is called by the function processing clients incrementally
 * to detect timeouts, in order to handle the following case:
 *
 * 1) A client blocks with BLPOP or similar blocking operation.
 * 2) The master migrates the hash slot elsewhere or turns into a slave.
 * 3) The client may remain blocked forever (or up to the max timeout time)
 *    waiting for a key change that will never happen.
 *
 * If the client is found to be blocked into an hash slot this node no
 * longer handles, the client is sent a redirection error, and the function
 * returns 1. Otherwise 0 is returned and no operation is performed. */
int clusterRedirectBlockedClientIfNeeded(client *c) {
    if (c->flags & CLIENT_BLOCKED &&
        (c->btype == BLOCKED_LIST ||
         c->btype == BLOCKED_ZSET ||
         c->btype == BLOCKED_STREAM))
    {
        dictEntry *de;
        dictIterator *di;

        /* If the cluster is down, unblock the client with the right error. */
        if (server.cluster->state == CLUSTER_FAIL) {
            clusterRedirectClient(c,NULL,0,CLUSTER_REDIR_DOWN_STATE);
            return 1;
        }

        /* All keys must belong to the same slot, so check first key only. */
        di = dictGetIterator(c->bpop.keys);
        if ((de = dictNext(di)) != NULL) {
            robj *key = dictGetKey(de);
            int slot = keyHashSlot((char*)key->ptr, sdslen(key->ptr));
            clusterNode *node = server.cluster->slots[slot];

            /* We send an error and unblock the client if:
             * 1) The slot is unassigned, emitting a cluster down error.
             * 2) The slot is not handled by this node, nor being imported. */
            if (node != myself &&
                server.cluster->importing_slots_from[slot] == NULL)
            {
                if (node == NULL) {
                    clusterRedirectClient(c,NULL,0,
                        CLUSTER_REDIR_DOWN_UNBOUND);
                } else {
                    clusterRedirectClient(c,node,slot,
                        CLUSTER_REDIR_MOVED);
                }
                dictReleaseIterator(di);
                return 1;
            }
        }
        dictReleaseIterator(di);
    }
    return 0;
}<|MERGE_RESOLUTION|>--- conflicted
+++ resolved
@@ -3355,12 +3355,9 @@
     handshake_timeout = server.cluster_node_timeout;
     if (handshake_timeout < 1000) handshake_timeout = 1000;
 
-<<<<<<< HEAD
-=======
     /* Update myself flags. */
     clusterUpdateMyselfFlags();
 
->>>>>>> 7721fe83
     /* Check if we have disconnected nodes and re-establish the connection.
      * Also update a few stats while we are here, that can be used to make
      * better decisions in other part of the code. */
@@ -4099,10 +4096,7 @@
     case CLUSTERMSG_TYPE_FAILOVER_AUTH_ACK: return "auth-ack";
     case CLUSTERMSG_TYPE_UPDATE: return "update";
     case CLUSTERMSG_TYPE_MFSTART: return "mfstart";
-<<<<<<< HEAD
-=======
     case CLUSTERMSG_TYPE_MODULE: return "module";
->>>>>>> 7721fe83
     }
     return "unknown";
 }
@@ -4931,15 +4925,11 @@
 
     /* Create the key and set the TTL if any */
     dbAdd(c->db,c->argv[1],obj);
-<<<<<<< HEAD
-    if (ttl) setExpire(c,c->db,c->argv[1],mstime()+ttl);
-=======
     if (ttl) {
         if (!absttl) ttl+=mstime();
         setExpire(c,c->db,c->argv[1],ttl);
     }
     objectSetLRUOrLFU(obj,lfu_freq,lru_idle,lru_clock);
->>>>>>> 7721fe83
     signalModifiedKey(c->db,c->argv[1]);
     addReply(c,shared.ok);
     server.dirty++;
@@ -5191,15 +5181,12 @@
             }
             if (ttl < 1) ttl = 1;
         }
-<<<<<<< HEAD
-=======
 
         /* Relocate valid (non expired) keys into the array in successive
          * positions to remove holes created by the keys that were present
          * in the first lookup but are now expired after the second lookup. */
         kv[non_expired++] = kv[j];
 
->>>>>>> 7721fe83
         serverAssertWithInfo(c,NULL,
             rioWriteBulkCount(&cmd,'*',replace ? 5 : 4));
 
