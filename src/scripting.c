--- conflicted
+++ resolved
@@ -917,10 +917,6 @@
         server.lua_client = NULL;
         server.lua_caller = NULL;
         server.lua_timedout = 0;
-<<<<<<< HEAD
-        server.lua_always_replicate_commands = 0; /* Only DEBUG can change it.*/
-=======
->>>>>>> 7721fe83
         ldbInit();
     }
 
@@ -1225,10 +1221,7 @@
      * EVALSHA commands as EVAL using the original script. */
     int retval = dictAdd(server.lua_scripts,sha,body);
     serverAssertWithInfo(c ? c : server.lua_client,NULL,retval == DICT_OK);
-<<<<<<< HEAD
-=======
     server.lua_scripts_mem += sdsZmallocSize(sha) + getStringObjectSdsUsedMemory(body);
->>>>>>> 7721fe83
     incrRefCount(body);
     return sha;
 }
