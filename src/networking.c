/*
 * Copyright (c) 2009-2012, Salvatore Sanfilippo <antirez at gmail dot com>
 * All rights reserved.
 *
 * Redistribution and use in source and binary forms, with or without
 * modification, are permitted provided that the following conditions are met:
 *
 *   * Redistributions of source code must retain the above copyright notice,
 *     this list of conditions and the following disclaimer.
 *   * Redistributions in binary form must reproduce the above copyright
 *     notice, this list of conditions and the following disclaimer in the
 *     documentation and/or other materials provided with the distribution.
 *   * Neither the name of Redis nor the names of its contributors may be used
 *     to endorse or promote products derived from this software without
 *     specific prior written permission.
 *
 * THIS SOFTWARE IS PROVIDED BY THE COPYRIGHT HOLDERS AND CONTRIBUTORS "AS IS"
 * AND ANY EXPRESS OR IMPLIED WARRANTIES, INCLUDING, BUT NOT LIMITED TO, THE
 * IMPLIED WARRANTIES OF MERCHANTABILITY AND FITNESS FOR A PARTICULAR PURPOSE
 * ARE DISCLAIMED. IN NO EVENT SHALL THE COPYRIGHT OWNER OR CONTRIBUTORS BE
 * LIABLE FOR ANY DIRECT, INDIRECT, INCIDENTAL, SPECIAL, EXEMPLARY, OR
 * CONSEQUENTIAL DAMAGES (INCLUDING, BUT NOT LIMITED TO, PROCUREMENT OF
 * SUBSTITUTE GOODS OR SERVICES; LOSS OF USE, DATA, OR PROFITS; OR BUSINESS
 * INTERRUPTION) HOWEVER CAUSED AND ON ANY THEORY OF LIABILITY, WHETHER IN
 * CONTRACT, STRICT LIABILITY, OR TORT (INCLUDING NEGLIGENCE OR OTHERWISE)
 * ARISING IN ANY WAY OUT OF THE USE OF THIS SOFTWARE, EVEN IF ADVISED OF THE
 * POSSIBILITY OF SUCH DAMAGE.
 */

#include "server.h"
#include "atomicvar.h"
#include <sys/uio.h>
#include <math.h>
#include <ctype.h>

<<<<<<< HEAD
static void setProtocolError(const char *errstr, client *c, long pos);
=======
static void setProtocolError(const char *errstr, client *c);
>>>>>>> 7721fe83

/* Return the size consumed from the allocator, for the specified SDS string,
 * including internal fragmentation. This function is used in order to compute
 * the client output buffer size. */
size_t sdsZmallocSize(sds s) {
    void *sh = sdsAllocPtr(s);
    return zmalloc_size(sh);
}

/* Return the amount of memory used by the sds string at object->ptr
 * for a string object. */
size_t getStringObjectSdsUsedMemory(robj *o) {
    serverAssertWithInfo(NULL,o,o->type == OBJ_STRING);
    switch(o->encoding) {
    case OBJ_ENCODING_RAW: return sdsZmallocSize(o->ptr);
    case OBJ_ENCODING_EMBSTR: return zmalloc_size(o)-sizeof(robj);
    default: return 0; /* Just integer encoding for now. */
    }
}

/* Client.reply list dup and free methods. */
void *dupClientReplyValue(void *o) {
    clientReplyBlock *old = o;
    clientReplyBlock *buf = zmalloc(sizeof(clientReplyBlock) + old->size);
    memcpy(buf, o, sizeof(clientReplyBlock) + old->size);
    return buf;
}

void freeClientReplyValue(void *o) {
    zfree(o);
}

int listMatchObjects(void *a, void *b) {
    return equalStringObjects(a,b);
}

/* This function links the client to the global linked list of clients.
 * unlinkClient() does the opposite, among other things. */
void linkClient(client *c) {
    listAddNodeTail(server.clients,c);
    /* Note that we remember the linked list node where the client is stored,
     * this way removing the client in unlinkClient() will not require
     * a linear scan, but just a constant time operation. */
    c->client_list_node = listLast(server.clients);
    uint64_t id = htonu64(c->id);
    raxInsert(server.clients_index,(unsigned char*)&id,sizeof(id),c,NULL);
}

client *createClient(int fd) {
    client *c = zmalloc(sizeof(client));

    /* passing -1 as fd it is possible to create a non connected client.
     * This is useful since all the commands needs to be executed
     * in the context of a client. When commands are executed in other
     * contexts (for instance a Lua script) we need a non connected client. */
    if (fd != -1) {
        anetNonBlock(NULL,fd);
        anetEnableTcpNoDelay(NULL,fd);
        if (server.tcpkeepalive)
            anetKeepAlive(NULL,fd,server.tcpkeepalive);
        if (aeCreateFileEvent(server.el,fd,AE_READABLE,
            readQueryFromClient, c) == AE_ERR)
        {
            close(fd);
            zfree(c);
            return NULL;
        }
    }

    selectDb(c,0);
    uint64_t client_id;
    atomicGetIncr(server.next_client_id,client_id,1);
    c->id = client_id;
    c->fd = fd;
    c->name = NULL;
    c->bufpos = 0;
    c->qb_pos = 0;
    c->querybuf = sdsempty();
    c->pending_querybuf = sdsempty();
    c->querybuf_peak = 0;
    c->reqtype = 0;
    c->argc = 0;
    c->argv = NULL;
    c->cmd = c->lastcmd = NULL;
    c->multibulklen = 0;
    c->bulklen = -1;
    c->sentlen = 0;
    c->flags = 0;
    c->ctime = c->lastinteraction = server.unixtime;
    c->authenticated = 0;
    c->replstate = REPL_STATE_NONE;
    c->repl_put_online_on_ack = 0;
    c->reploff = 0;
    c->read_reploff = 0;
    c->repl_ack_off = 0;
    c->repl_ack_time = 0;
    c->slave_listening_port = 0;
    c->slave_ip[0] = '\0';
    c->slave_capa = SLAVE_CAPA_NONE;
    c->reply = listCreate();
    c->reply_bytes = 0;
    c->obuf_soft_limit_reached_time = 0;
    listSetFreeMethod(c->reply,freeClientReplyValue);
    listSetDupMethod(c->reply,dupClientReplyValue);
    c->btype = BLOCKED_NONE;
    c->bpop.timeout = 0;
    c->bpop.keys = dictCreate(&objectKeyHeapPointerValueDictType,NULL);
    c->bpop.target = NULL;
    c->bpop.xread_group = NULL;
    c->bpop.xread_consumer = NULL;
    c->bpop.xread_group_noack = 0;
    c->bpop.numreplicas = 0;
    c->bpop.reploffset = 0;
    c->woff = 0;
    c->watched_keys = listCreate();
    c->pubsub_channels = dictCreate(&objectKeyPointerValueDictType,NULL);
    c->pubsub_patterns = listCreate();
    c->peerid = NULL;
    c->client_list_node = NULL;
    listSetFreeMethod(c->pubsub_patterns,decrRefCountVoid);
    listSetMatchMethod(c->pubsub_patterns,listMatchObjects);
    if (fd != -1) linkClient(c);
    initClientMultiState(c);
    return c;
}

/* This funciton puts the client in the queue of clients that should write
 * their output buffers to the socket. Note that it does not *yet* install
 * the write handler, to start clients are put in a queue of clients that need
 * to write, so we try to do that before returning in the event loop (see the
 * handleClientsWithPendingWrites() function).
 * If we fail and there is more data to write, compared to what the socket
 * buffers can hold, then we'll really install the handler. */
void clientInstallWriteHandler(client *c) {
    /* Schedule the client to write the output buffers to the socket only
     * if not already done and, for slaves, if the slave can actually receive
     * writes at this stage. */
    if (!(c->flags & CLIENT_PENDING_WRITE) &&
        (c->replstate == REPL_STATE_NONE ||
         (c->replstate == SLAVE_STATE_ONLINE && !c->repl_put_online_on_ack)))
    {
        /* Here instead of installing the write handler, we just flag the
         * client and put it into a list of clients that have something
         * to write to the socket. This way before re-entering the event
         * loop, we can try to directly write to the client sockets avoiding
         * a system call. We'll only really install the write handler if
         * we'll not be able to write the whole reply at once. */
        c->flags |= CLIENT_PENDING_WRITE;
        listAddNodeHead(server.clients_pending_write,c);
    }
}

/* This function is called every time we are going to transmit new data
 * to the client. The behavior is the following:
 *
 * If the client should receive new data (normal clients will) the function
 * returns C_OK, and make sure to install the write handler in our event
 * loop so that when the socket is writable new data gets written.
 *
 * If the client should not receive new data, because it is a fake client
 * (used to load AOF in memory), a master or because the setup of the write
 * handler failed, the function returns C_ERR.
 *
 * The function may return C_OK without actually installing the write
 * event handler in the following cases:
 *
 * 1) The event handler should already be installed since the output buffer
 *    already contains something.
 * 2) The client is a slave but not yet online, so we want to just accumulate
 *    writes in the buffer but not actually sending them yet.
 *
 * Typically gets called every time a reply is built, before adding more
 * data to the clients output buffers. If the function returns C_ERR no
 * data should be appended to the output buffers. */
int prepareClientToWrite(client *c) {
    /* If it's the Lua client we always return ok without installing any
     * handler since there is no socket at all. */
    if (c->flags & (CLIENT_LUA|CLIENT_MODULE)) return C_OK;

    /* CLIENT REPLY OFF / SKIP handling: don't send replies. */
    if (c->flags & (CLIENT_REPLY_OFF|CLIENT_REPLY_SKIP)) return C_ERR;

    /* Masters don't receive replies, unless CLIENT_MASTER_FORCE_REPLY flag
     * is set. */
    if ((c->flags & CLIENT_MASTER) &&
        !(c->flags & CLIENT_MASTER_FORCE_REPLY)) return C_ERR;

    if (c->fd <= 0) return C_ERR; /* Fake client for AOF loading. */

    /* Schedule the client to write the output buffers to the socket, unless
     * it should already be setup to do so (it has already pending data). */
    if (!clientHasPendingReplies(c)) clientInstallWriteHandler(c);

    /* Authorize the caller to queue in the output buffer of this client. */
    return C_OK;
}

/* -----------------------------------------------------------------------------
 * Low level functions to add more data to output buffers.
 * -------------------------------------------------------------------------- */

int _addReplyToBuffer(client *c, const char *s, size_t len) {
    size_t available = sizeof(c->buf)-c->bufpos;

    if (c->flags & CLIENT_CLOSE_AFTER_REPLY) return C_OK;

    /* If there already are entries in the reply list, we cannot
     * add anything more to the static buffer. */
    if (listLength(c->reply) > 0) return C_ERR;

    /* Check that the buffer has enough space available for this string. */
    if (len > available) return C_ERR;

    memcpy(c->buf+c->bufpos,s,len);
    c->bufpos+=len;
    return C_OK;
}

void _addReplyStringToList(client *c, const char *s, size_t len) {
    if (c->flags & CLIENT_CLOSE_AFTER_REPLY) return;

    listNode *ln = listLast(c->reply);
    clientReplyBlock *tail = ln? listNodeValue(ln): NULL;

    /* Note that 'tail' may be NULL even if we have a tail node, becuase when
     * addDeferredMultiBulkLength() is used, it sets a dummy node to NULL just
     * fo fill it later, when the size of the bulk length is set. */

    /* Append to tail string when possible. */
    if (tail) {
        /* Copy the part we can fit into the tail, and leave the rest for a
         * new node */
        size_t avail = tail->size - tail->used;
        size_t copy = avail >= len? len: avail;
        memcpy(tail->buf + tail->used, s, copy);
        tail->used += copy;
        s += copy;
        len -= copy;
    }
    if (len) {
        /* Create a new node, make sure it is allocated to at
         * least PROTO_REPLY_CHUNK_BYTES */
        size_t size = len < PROTO_REPLY_CHUNK_BYTES? PROTO_REPLY_CHUNK_BYTES: len;
        tail = zmalloc(size + sizeof(clientReplyBlock));
        /* take over the allocation's internal fragmentation */
        tail->size = zmalloc_usable(tail) - sizeof(clientReplyBlock);
        tail->used = len;
        memcpy(tail->buf, s, len);
        listAddNodeTail(c->reply, tail);
        c->reply_bytes += tail->size;
    }
    asyncCloseClientOnOutputBufferLimitReached(c);
}

/* -----------------------------------------------------------------------------
 * Higher level functions to queue data on the client output buffer.
 * The following functions are the ones that commands implementations will call.
 * -------------------------------------------------------------------------- */

/* Add the object 'obj' string representation to the client output buffer. */
void addReply(client *c, robj *obj) {
    if (prepareClientToWrite(c) != C_OK) return;

    if (sdsEncodedObject(obj)) {
        if (_addReplyToBuffer(c,obj->ptr,sdslen(obj->ptr)) != C_OK)
            _addReplyStringToList(c,obj->ptr,sdslen(obj->ptr));
    } else if (obj->encoding == OBJ_ENCODING_INT) {
        /* For integer encoded strings we just convert it into a string
         * using our optimized function, and attach the resulting string
         * to the output buffer. */
        char buf[32];
        size_t len = ll2string(buf,sizeof(buf),(long)obj->ptr);
        if (_addReplyToBuffer(c,buf,len) != C_OK)
            _addReplyStringToList(c,buf,len);
    } else {
        serverPanic("Wrong obj->encoding in addReply()");
    }
}

<<<<<<< HEAD
/*
 * 将一个SDS中的字符串给客户端，并释放SDS所占内存
 *
 * 参数列表
 *      1. c: 客户端指针
 *      2. s: 待输出的字符串
 */
=======
/* Add the SDS 's' string to the client output buffer, as a side effect
 * the SDS string is freed. */
>>>>>>> 7721fe83
void addReplySds(client *c, sds s) {
    if (prepareClientToWrite(c) != C_OK) {
        /* The caller expects the sds to be free'd. */
        sdsfree(s);
        return;
    }
<<<<<<< HEAD
    // 该函数就是将字符原模原样输出到输出channel的buffer
    if (_addReplyToBuffer(c,s,sdslen(s)) == C_OK) {
        sdsfree(s);
    } else {
        /* This method free's the sds when it is no longer needed. */
        // 暂存在客户端的reply属性中，等待下一次可传输时再传输并释放SDS
        _addReplySdsToList(c,s);
    }
=======
    if (_addReplyToBuffer(c,s,sdslen(s)) != C_OK)
        _addReplyStringToList(c,s,sdslen(s));
    sdsfree(s);
>>>>>>> 7721fe83
}

/* This low level function just adds whatever protocol you send it to the
 * client buffer, trying the static buffer initially, and using the string
 * of objects if not possible.
 *
 * It is efficient because does not create an SDS object nor an Redis object
 * if not needed. The object will only be created by calling
 * _addReplyStringToList() if we fail to extend the existing tail object
 * in the list of objects. */
void addReplyString(client *c, const char *s, size_t len) {
    if (prepareClientToWrite(c) != C_OK) return;
    if (_addReplyToBuffer(c,s,len) != C_OK)
        _addReplyStringToList(c,s,len);
}

/* Low level function called by the addReplyError...() functions.
 * It emits the protocol for a Redis error, in the form:
 *
 * -ERRORCODE Error Message<CR><LF>
 *
 * If the error code is already passed in the string 's', the error
 * code provided is used, otherwise the string "-ERR " for the generic
 * error code is automatically added. */
void addReplyErrorLength(client *c, const char *s, size_t len) {
    /* If the string already starts with "-..." then the error code
     * is provided by the caller. Otherwise we use "-ERR". */
    if (!len || s[0] != '-') addReplyString(c,"-ERR ",5);
    addReplyString(c,s,len);
    addReplyString(c,"\r\n",2);

    /* Sometimes it could be normal that a slave replies to a master with
     * an error and this function gets called. Actually the error will never
     * be sent because addReply*() against master clients has no effect...
     * A notable example is:
     *
     *    EVAL 'redis.call("incr",KEYS[1]); redis.call("nonexisting")' 1 x
     *
     * Where the master must propagate the first change even if the second
     * will produce an error. However it is useful to log such events since
     * they are rare and may hint at errors in a script or a bug in Redis. */
    if (c->flags & (CLIENT_MASTER|CLIENT_SLAVE)) {
        char* to = c->flags & CLIENT_MASTER? "master": "replica";
        char* from = c->flags & CLIENT_MASTER? "replica": "master";
        char *cmdname = c->lastcmd ? c->lastcmd->name : "<unknown>";
        serverLog(LL_WARNING,"== CRITICAL == This %s is sending an error "
                             "to its %s: '%s' after processing the command "
                             "'%s'", from, to, s, cmdname);
        /* Here we want to panic because when a master is sending an
         * error to some slave in the context of replication, this can
         * only create some kind of offset or data desynchronization. Better
         * to catch it ASAP and crash instead of continuing. */
        if (c->flags & CLIENT_SLAVE)
            serverPanic("Continuing is unsafe: replication protocol violation.");
    }
}

void addReplyError(client *c, const char *err) {
    addReplyErrorLength(c,err,strlen(err));
}

void addReplyErrorFormat(client *c, const char *fmt, ...) {
    size_t l, j;
    va_list ap;
    va_start(ap,fmt);
    sds s = sdscatvprintf(sdsempty(),fmt,ap);
    va_end(ap);
    /* Make sure there are no newlines in the string, otherwise invalid protocol
     * is emitted. */
    l = sdslen(s);
    for (j = 0; j < l; j++) {
        if (s[j] == '\r' || s[j] == '\n') s[j] = ' ';
    }
    addReplyErrorLength(c,s,sdslen(s));
    sdsfree(s);
}

/*
 * 输出RESP的Simple Strings格式
 *
 * 参数列表
 *      1. c: 客户端指针
 *      2. s: 待输出的字符串
 *      3. len: 待输出字符串长度
 */
void addReplyStatusLength(client *c, const char *s, size_t len) {
    // 输出标志位'+'
    addReplyString(c,"+",1);
    // 将字符串写到buffer
    addReplyString(c,s,len);
    // 输出末尾结束符
    addReplyString(c,"\r\n",2);
}

void addReplyStatus(client *c, const char *status) {
    addReplyStatusLength(c,status,strlen(status));
}

void addReplyStatusFormat(client *c, const char *fmt, ...) {
    va_list ap;
    va_start(ap,fmt);
    sds s = sdscatvprintf(sdsempty(),fmt,ap);
    va_end(ap);
    addReplyStatusLength(c,s,sdslen(s));
    sdsfree(s);
}

/* Adds an empty object to the reply list that will contain the multi bulk
 * length, which is not known when this function is called. */
void *addDeferredMultiBulkLength(client *c) {
    /* Note that we install the write event here even if the object is not
     * ready to be sent, since we are sure that before returning to the
     * event loop setDeferredMultiBulkLength() will be called. */
    if (prepareClientToWrite(c) != C_OK) return NULL;
    listAddNodeTail(c->reply,NULL); /* NULL is our placeholder. */
    return listLast(c->reply);
}

/* Populate the length object and try gluing it to the next chunk. */
void setDeferredMultiBulkLength(client *c, void *node, long length) {
    listNode *ln = (listNode*)node;
    clientReplyBlock *next;
    char lenstr[128];
    size_t lenstr_len = sprintf(lenstr, "*%ld\r\n", length);

    /* Abort when *node is NULL: when the client should not accept writes
     * we return NULL in addDeferredMultiBulkLength() */
    if (node == NULL) return;
    serverAssert(!listNodeValue(ln));

    /* Normally we fill this dummy NULL node, added by addDeferredMultiBulkLength(),
     * with a new buffer structure containing the protocol needed to specify
     * the length of the array following. However sometimes when there is
     * little memory to move, we may instead remove this NULL node, and prefix
     * our protocol in the node immediately after to it, in order to save a
     * write(2) syscall later. Conditions needed to do it:
     *
     * - The next node is non-NULL,
     * - It has enough room already allocated
     * - And not too large (avoid large memmove) */
    if (ln->next != NULL && (next = listNodeValue(ln->next)) &&
        next->size - next->used >= lenstr_len &&
        next->used < PROTO_REPLY_CHUNK_BYTES * 4) {
        memmove(next->buf + lenstr_len, next->buf, next->used);
        memcpy(next->buf, lenstr, lenstr_len);
        next->used += lenstr_len;
        listDelNode(c->reply,ln);
    } else {
        /* Create a new node */
        clientReplyBlock *buf = zmalloc(lenstr_len + sizeof(clientReplyBlock));
        /* Take over the allocation's internal fragmentation */
        buf->size = zmalloc_usable(buf) - sizeof(clientReplyBlock);
        buf->used = lenstr_len;
        memcpy(buf->buf, lenstr, lenstr_len);
        listNodeValue(ln) = buf;
        c->reply_bytes += buf->size;
    }
    asyncCloseClientOnOutputBufferLimitReached(c);
}

/* Add a double as a bulk reply */
void addReplyDouble(client *c, double d) {
    char dbuf[128], sbuf[128];
    int dlen, slen;
    if (isinf(d)) {
        /* Libc in odd systems (Hi Solaris!) will format infinite in a
         * different way, so better to handle it in an explicit way. */
        addReplyBulkCString(c, d > 0 ? "inf" : "-inf");
    } else {
        dlen = snprintf(dbuf,sizeof(dbuf),"%.17g",d);
        slen = snprintf(sbuf,sizeof(sbuf),"$%d\r\n%s\r\n",dlen,dbuf);
        addReplyString(c,sbuf,slen);
    }
}

/* Add a long double as a bulk reply, but uses a human readable formatting
 * of the double instead of exposing the crude behavior of doubles to the
 * dear user. */
void addReplyHumanLongDouble(client *c, long double d) {
    robj *o = createStringObjectFromLongDouble(d,1);
    addReplyBulk(c,o);
    decrRefCount(o);
}

/* Add a long long as integer reply or bulk len / multi bulk count.
 * Basically this is used to output <prefix><long long><crlf>. */
void addReplyLongLongWithPrefix(client *c, long long ll, char prefix) {
    char buf[128];
    int len;

    /* Things like $3\r\n or *2\r\n are emitted very often by the protocol
     * so we have a few shared objects to use if the integer is small
     * like it is most of the times. */
    if (prefix == '*' && ll < OBJ_SHARED_BULKHDR_LEN && ll >= 0) {
        addReply(c,shared.mbulkhdr[ll]);
        return;
    } else if (prefix == '$' && ll < OBJ_SHARED_BULKHDR_LEN && ll >= 0) {
        addReply(c,shared.bulkhdr[ll]);
        return;
    }

    buf[0] = prefix;
    len = ll2string(buf+1,sizeof(buf)-1,ll);
    buf[len+1] = '\r';
    buf[len+2] = '\n';
    addReplyString(c,buf,len+3);
}

void addReplyLongLong(client *c, long long ll) {
    if (ll == 0)
        addReply(c,shared.czero);
    else if (ll == 1)
        addReply(c,shared.cone);
    else
        addReplyLongLongWithPrefix(c,ll,':');
}

/*
 * 输出RESP协议的Bulk Strings数组
 *
 * 参数列表
 *      1. c: 客户端指针
 *      2. length: 数组长度
 */
void addReplyMultiBulkLen(client *c, long length) {
    if (length < OBJ_SHARED_BULKHDR_LEN)
        addReply(c,shared.mbulkhdr[length]);
    else
        addReplyLongLongWithPrefix(c,length,'*');
}

/* Create the length prefix of a bulk reply, example: $2234 */
void addReplyBulkLen(client *c, robj *obj) {
    size_t len;

    if (sdsEncodedObject(obj)) {
        len = sdslen(obj->ptr);
    } else {
        long n = (long)obj->ptr;

        /* Compute how many bytes will take this integer as a radix 10 string */
        len = 1;
        if (n < 0) {
            len++;
            n = -n;
        }
        while((n = n/10) != 0) {
            len++;
        }
    }

    if (len < OBJ_SHARED_BULKHDR_LEN)
        addReply(c,shared.bulkhdr[len]);
    else
        addReplyLongLongWithPrefix(c,len,'$');
}

/* Add a Redis Object as a bulk reply */
/*
 * 将robj结构体以RESP协议中的Bulk String格式输出
 *
 * 参数列表
 *      1. c: 客户端指针
 *      2. obj: 待输出的对象
 */
void addReplyBulk(client *c, robj *obj) {
    // Bulk String格式中的前缀长度头: $number
    addReplyBulkLen(c,obj);
    // 实际字符串
    addReply(c,obj);
    // 结束符: \r\n
    addReply(c,shared.crlf);
}

/* Add a C buffer as bulk reply */
void addReplyBulkCBuffer(client *c, const void *p, size_t len) {
    addReplyLongLongWithPrefix(c,len,'$');
    addReplyString(c,p,len);
    addReply(c,shared.crlf);
}

/* Add sds to reply (takes ownership of sds and frees it) */
/*
 * 组装Bulk Strings格式输出到客户端
 *
 * 参数列表
 *      1. c: 客户端指针
 *      2. s: 待输出的大字符串
 */
void addReplyBulkSds(client *c, sds s)  {
<<<<<<< HEAD
    // 首先添加第一行，表明大字符串的长度，如"$27"表示实际字符串有27个字节
    addReplyLongLongWithPrefix(c,sdslen(s),'$');
    // 将字符串原模原样写出输出buffer中
    // 其调用的是更底层的字节输出函数addReplyBulkCBuffer()
=======
    addReplyLongLongWithPrefix(c,sdslen(s),'$');
>>>>>>> 7721fe83
    addReplySds(c,s);
    // 添加末尾的'\r\n'
    addReply(c,shared.crlf);
}

/* Add a C null term string as bulk reply */
void addReplyBulkCString(client *c, const char *s) {
    if (s == NULL) {
        addReply(c,shared.nullbulk);
    } else {
        addReplyBulkCBuffer(c,s,strlen(s));
    }
}

/* Add a long long as a bulk reply */
void addReplyBulkLongLong(client *c, long long ll) {
    char buf[64];
    int len;

    len = ll2string(buf,64,ll);
    addReplyBulkCBuffer(c,buf,len);
}

/* Add an array of C strings as status replies with a heading.
 * This function is typically invoked by from commands that support
 * subcommands in response to the 'help' subcommand. The help array
 * is terminated by NULL sentinel. */
void addReplyHelp(client *c, const char **help) {
    sds cmd = sdsnew((char*) c->argv[0]->ptr);
    void *blenp = addDeferredMultiBulkLength(c);
    int blen = 0;

    sdstoupper(cmd);
    addReplyStatusFormat(c,
        "%s <subcommand> arg arg ... arg. Subcommands are:",cmd);
    sdsfree(cmd);

    while (help[blen]) addReplyStatus(c,help[blen++]);

    blen++;  /* Account for the header line(s). */
    setDeferredMultiBulkLength(c,blenp,blen);
}

/* Add a suggestive error reply.
 * This function is typically invoked by from commands that support
 * subcommands in response to an unknown subcommand or argument error. */
void addReplySubcommandSyntaxError(client *c) {
    sds cmd = sdsnew((char*) c->argv[0]->ptr);
    sdstoupper(cmd);
    addReplyErrorFormat(c,
        "Unknown subcommand or wrong number of arguments for '%s'. Try %s HELP.",
        (char*)c->argv[1]->ptr,cmd);
    sdsfree(cmd);
}

/* Copy 'src' client output buffers into 'dst' client output buffers.
 * The function takes care of freeing the old output buffers of the
 * destination client. */
void copyClientOutputBuffer(client *dst, client *src) {
    listRelease(dst->reply);
    dst->sentlen = 0;
    dst->reply = listDup(src->reply);
    memcpy(dst->buf,src->buf,src->bufpos);
    dst->bufpos = src->bufpos;
    dst->reply_bytes = src->reply_bytes;
}

/* Return true if the specified client has pending reply buffers to write to
 * the socket. */
int clientHasPendingReplies(client *c) {
    return c->bufpos || listLength(c->reply);
}

#define MAX_ACCEPTS_PER_CALL 1000
static void acceptCommonHandler(int fd, int flags, char *ip) {
    client *c;
    if ((c = createClient(fd)) == NULL) {
        serverLog(LL_WARNING,
            "Error registering fd event for the new client: %s (fd=%d)",
            strerror(errno),fd);
        close(fd); /* May be already closed, just ignore errors */
        return;
    }
    /* If maxclient directive is set and this is one client more... close the
     * connection. Note that we create the client instead to check before
     * for this condition, since now the socket is already set in non-blocking
     * mode and we can send an error for free using the Kernel I/O */
    if (listLength(server.clients) > server.maxclients) {
        char *err = "-ERR max number of clients reached\r\n";

        /* That's a best effort error message, don't check write errors */
        if (write(c->fd,err,strlen(err)) == -1) {
            /* Nothing to do, Just to avoid the warning... */
        }
        server.stat_rejected_conn++;
        freeClient(c);
        return;
    }

    /* If the server is running in protected mode (the default) and there
     * is no password set, nor a specific interface is bound, we don't accept
     * requests from non loopback interfaces. Instead we try to explain the
     * user what to do to fix it if needed. */
    if (server.protected_mode &&
        server.bindaddr_count == 0 &&
        server.requirepass == NULL &&
        !(flags & CLIENT_UNIX_SOCKET) &&
        ip != NULL)
    {
        if (strcmp(ip,"127.0.0.1") && strcmp(ip,"::1")) {
            char *err =
                "-DENIED Redis is running in protected mode because protected "
                "mode is enabled, no bind address was specified, no "
                "authentication password is requested to clients. In this mode "
                "connections are only accepted from the loopback interface. "
                "If you want to connect from external computers to Redis you "
                "may adopt one of the following solutions: "
                "1) Just disable protected mode sending the command "
                "'CONFIG SET protected-mode no' from the loopback interface "
                "by connecting to Redis from the same host the server is "
                "running, however MAKE SURE Redis is not publicly accessible "
                "from internet if you do so. Use CONFIG REWRITE to make this "
                "change permanent. "
                "2) Alternatively you can just disable the protected mode by "
                "editing the Redis configuration file, and setting the protected "
                "mode option to 'no', and then restarting the server. "
                "3) If you started the server manually just for testing, restart "
                "it with the '--protected-mode no' option. "
                "4) Setup a bind address or an authentication password. "
                "NOTE: You only need to do one of the above things in order for "
                "the server to start accepting connections from the outside.\r\n";
            if (write(c->fd,err,strlen(err)) == -1) {
                /* Nothing to do, Just to avoid the warning... */
            }
            server.stat_rejected_conn++;
            freeClient(c);
            return;
        }
    }

    server.stat_numconnections++;
    c->flags |= flags;
}

/*
 * 接收TCP连接并处理请求消息，将结果响应给客户端
 *
 * 参数列表
 *      1. el:
 *      2. fd:
 *      3. privdata:
 *      4. mask:
 */
void acceptTcpHandler(aeEventLoop *el, int fd, void *privdata, int mask) {
    int cport, cfd, max = MAX_ACCEPTS_PER_CALL;
    char cip[NET_IP_STR_LEN];
    UNUSED(el);
    UNUSED(mask);
    UNUSED(privdata);

    while(max--) {
        cfd = anetTcpAccept(server.neterr, fd, cip, sizeof(cip), &cport);
        if (cfd == ANET_ERR) {
            if (errno != EWOULDBLOCK)
                serverLog(LL_WARNING,
                    "Accepting client connection: %s", server.neterr);
            return;
        }
        serverLog(LL_VERBOSE,"Accepted %s:%d", cip, cport);
        acceptCommonHandler(cfd,0,cip);
    }
}

void acceptUnixHandler(aeEventLoop *el, int fd, void *privdata, int mask) {
    int cfd, max = MAX_ACCEPTS_PER_CALL;
    UNUSED(el);
    UNUSED(mask);
    UNUSED(privdata);

    while(max--) {
        cfd = anetUnixAccept(server.neterr, fd);
        if (cfd == ANET_ERR) {
            if (errno != EWOULDBLOCK)
                serverLog(LL_WARNING,
                    "Accepting client connection: %s", server.neterr);
            return;
        }
        serverLog(LL_VERBOSE,"Accepted connection to %s", server.unixsocket);
        acceptCommonHandler(cfd,CLIENT_UNIX_SOCKET,NULL);
    }
}

static void freeClientArgv(client *c) {
    int j;
    for (j = 0; j < c->argc; j++)
        decrRefCount(c->argv[j]);
    c->argc = 0;
    c->cmd = NULL;
}

/* Close all the slaves connections. This is useful in chained replication
 * when we resync with our own master and want to force all our slaves to
 * resync with us as well. */
void disconnectSlaves(void) {
    while (listLength(server.slaves)) {
        listNode *ln = listFirst(server.slaves);
        freeClient((client*)ln->value);
    }
}

/* Remove the specified client from global lists where the client could
 * be referenced, not including the Pub/Sub channels.
 * This is used by freeClient() and replicationCacheMaster(). */
void unlinkClient(client *c) {
    listNode *ln;

    /* If this is marked as current client unset it. */
    if (server.current_client == c) server.current_client = NULL;

    /* Certain operations must be done only if the client has an active socket.
     * If the client was already unlinked or if it's a "fake client" the
     * fd is already set to -1. */
    if (c->fd != -1) {
        /* Remove from the list of active clients. */
        if (c->client_list_node) {
            uint64_t id = htonu64(c->id);
            raxRemove(server.clients_index,(unsigned char*)&id,sizeof(id),NULL);
            listDelNode(server.clients,c->client_list_node);
            c->client_list_node = NULL;
        }

        /* Unregister async I/O handlers and close the socket. */
        aeDeleteFileEvent(server.el,c->fd,AE_READABLE);
        aeDeleteFileEvent(server.el,c->fd,AE_WRITABLE);
        close(c->fd);
        c->fd = -1;
    }

    /* Remove from the list of pending writes if needed. */
    if (c->flags & CLIENT_PENDING_WRITE) {
        ln = listSearchKey(server.clients_pending_write,c);
        serverAssert(ln != NULL);
        listDelNode(server.clients_pending_write,ln);
        c->flags &= ~CLIENT_PENDING_WRITE;
    }

    /* When client was just unblocked because of a blocking operation,
     * remove it from the list of unblocked clients. */
    if (c->flags & CLIENT_UNBLOCKED) {
        ln = listSearchKey(server.unblocked_clients,c);
        serverAssert(ln != NULL);
        listDelNode(server.unblocked_clients,ln);
        c->flags &= ~CLIENT_UNBLOCKED;
    }
}

void freeClient(client *c) {
    listNode *ln;

    /* If a client is protected, yet we need to free it right now, make sure
     * to at least use asynchronous freeing. */
    if (c->flags & CLIENT_PROTECTED) {
        freeClientAsync(c);
        return;
    }

    /* If it is our master that's beging disconnected we should make sure
     * to cache the state to try a partial resynchronization later.
     *
     * Note that before doing this we make sure that the client is not in
     * some unexpected state, by checking its flags. */
    if (server.master && c->flags & CLIENT_MASTER) {
        serverLog(LL_WARNING,"Connection with master lost.");
        if (!(c->flags & (CLIENT_CLOSE_AFTER_REPLY|
                          CLIENT_CLOSE_ASAP|
                          CLIENT_BLOCKED)))
        {
            replicationCacheMaster(c);
            return;
        }
    }

    /* Log link disconnection with slave */
    if ((c->flags & CLIENT_SLAVE) && !(c->flags & CLIENT_MONITOR)) {
        serverLog(LL_WARNING,"Connection with replica %s lost.",
            replicationGetSlaveName(c));
    }

    /* Free the query buffer */
    sdsfree(c->querybuf);
    sdsfree(c->pending_querybuf);
    c->querybuf = NULL;

    /* Deallocate structures used to block on blocking ops. */
    if (c->flags & CLIENT_BLOCKED) unblockClient(c);
    dictRelease(c->bpop.keys);

    /* UNWATCH all the keys */
    unwatchAllKeys(c);
    listRelease(c->watched_keys);

    /* Unsubscribe from all the pubsub channels */
    pubsubUnsubscribeAllChannels(c,0);
    pubsubUnsubscribeAllPatterns(c,0);
    dictRelease(c->pubsub_channels);
    listRelease(c->pubsub_patterns);

    /* Free data structures. */
    listRelease(c->reply);
    freeClientArgv(c);

    /* Unlink the client: this will close the socket, remove the I/O
     * handlers, and remove references of the client from different
     * places where active clients may be referenced. */
    unlinkClient(c);

    /* Master/slave cleanup Case 1:
     * we lost the connection with a slave. */
    if (c->flags & CLIENT_SLAVE) {
        if (c->replstate == SLAVE_STATE_SEND_BULK) {
            if (c->repldbfd != -1) close(c->repldbfd);
            if (c->replpreamble) sdsfree(c->replpreamble);
        }
        list *l = (c->flags & CLIENT_MONITOR) ? server.monitors : server.slaves;
        ln = listSearchKey(l,c);
        serverAssert(ln != NULL);
        listDelNode(l,ln);
        /* We need to remember the time when we started to have zero
         * attached slaves, as after some time we'll free the replication
         * backlog. */
        if (c->flags & CLIENT_SLAVE && listLength(server.slaves) == 0)
            server.repl_no_slaves_since = server.unixtime;
        refreshGoodSlavesCount();
    }

    /* Master/slave cleanup Case 2:
     * we lost the connection with the master. */
    if (c->flags & CLIENT_MASTER) replicationHandleMasterDisconnection();

    /* If this client was scheduled for async freeing we need to remove it
     * from the queue. */
    if (c->flags & CLIENT_CLOSE_ASAP) {
        ln = listSearchKey(server.clients_to_close,c);
        serverAssert(ln != NULL);
        listDelNode(server.clients_to_close,ln);
    }

    /* Release other dynamically allocated client structure fields,
     * and finally release the client structure itself. */
    if (c->name) decrRefCount(c->name);
    zfree(c->argv);
    freeClientMultiState(c);
    sdsfree(c->peerid);
    zfree(c);
}

/* Schedule a client to free it at a safe time in the serverCron() function.
 * This function is useful when we need to terminate a client but we are in
 * a context where calling freeClient() is not possible, because the client
 * should be valid for the continuation of the flow of the program. */
void freeClientAsync(client *c) {
    if (c->flags & CLIENT_CLOSE_ASAP || c->flags & CLIENT_LUA) return;
    c->flags |= CLIENT_CLOSE_ASAP;
    listAddNodeTail(server.clients_to_close,c);
}

void freeClientsInAsyncFreeQueue(void) {
    while (listLength(server.clients_to_close)) {
        listNode *ln = listFirst(server.clients_to_close);
        client *c = listNodeValue(ln);

        c->flags &= ~CLIENT_CLOSE_ASAP;
        freeClient(c);
        listDelNode(server.clients_to_close,ln);
    }
}

/* Return a client by ID, or NULL if the client ID is not in the set
 * of registered clients. Note that "fake clients", created with -1 as FD,
 * are not registered clients. */
client *lookupClientByID(uint64_t id) {
    id = htonu64(id);
    client *c = raxFind(server.clients_index,(unsigned char*)&id,sizeof(id));
    return (c == raxNotFound) ? NULL : c;
}

/* Write data in output buffers to client. Return C_OK if the client
 * is still valid after the call, C_ERR if it was freed. */
int writeToClient(int fd, client *c, int handler_installed) {
    ssize_t nwritten = 0, totwritten = 0;
    size_t objlen;
    clientReplyBlock *o;

    while(clientHasPendingReplies(c)) {
        if (c->bufpos > 0) {
            nwritten = write(fd,c->buf+c->sentlen,c->bufpos-c->sentlen);
            if (nwritten <= 0) break;
            c->sentlen += nwritten;
            totwritten += nwritten;

            /* If the buffer was sent, set bufpos to zero to continue with
             * the remainder of the reply. */
            if ((int)c->sentlen == c->bufpos) {
                c->bufpos = 0;
                c->sentlen = 0;
            }
        } else {
            o = listNodeValue(listFirst(c->reply));
            objlen = o->used;

            if (objlen == 0) {
                c->reply_bytes -= o->size;
                listDelNode(c->reply,listFirst(c->reply));
                continue;
            }

            nwritten = write(fd, o->buf + c->sentlen, objlen - c->sentlen);
            if (nwritten <= 0) break;
            c->sentlen += nwritten;
            totwritten += nwritten;

            /* If we fully sent the object on head go to the next one */
            if (c->sentlen == objlen) {
                c->reply_bytes -= o->size;
                listDelNode(c->reply,listFirst(c->reply));
                c->sentlen = 0;
<<<<<<< HEAD
                c->reply_bytes -= objlen;
=======
>>>>>>> 7721fe83
                /* If there are no longer objects in the list, we expect
                 * the count of reply bytes to be exactly zero. */
                if (listLength(c->reply) == 0)
                    serverAssert(c->reply_bytes == 0);
            }
        }
        /* Note that we avoid to send more than NET_MAX_WRITES_PER_EVENT
         * bytes, in a single threaded server it's a good idea to serve
         * other clients as well, even if a very large request comes from
         * super fast link that is always able to accept data (in real world
         * scenario think about 'KEYS *' against the loopback interface).
         *
         * However if we are over the maxmemory limit we ignore that and
         * just deliver as much data as it is possible to deliver.
         *
         * Moreover, we also send as much as possible if the client is
         * a slave (otherwise, on high-speed traffic, the replication
         * buffer will grow indefinitely) */
        if (totwritten > NET_MAX_WRITES_PER_EVENT &&
            (server.maxmemory == 0 ||
             zmalloc_used_memory() < server.maxmemory) &&
            !(c->flags & CLIENT_SLAVE)) break;
    }
    server.stat_net_output_bytes += totwritten;
    if (nwritten == -1) {
        if (errno == EAGAIN) {
            nwritten = 0;
        } else {
            serverLog(LL_VERBOSE,
                "Error writing to client: %s", strerror(errno));
            freeClient(c);
            return C_ERR;
        }
    }
    if (totwritten > 0) {
        /* For clients representing masters we don't count sending data
         * as an interaction, since we always send REPLCONF ACK commands
         * that take some time to just fill the socket output buffer.
         * We just rely on data / pings received for timeout detection. */
        if (!(c->flags & CLIENT_MASTER)) c->lastinteraction = server.unixtime;
    }
    if (!clientHasPendingReplies(c)) {
        c->sentlen = 0;
        if (handler_installed) aeDeleteFileEvent(server.el,c->fd,AE_WRITABLE);

        /* Close connection after entire reply has been sent. */
        if (c->flags & CLIENT_CLOSE_AFTER_REPLY) {
            freeClient(c);
            return C_ERR;
        }
    }
    return C_OK;
}

/* Write event handler. Just send data to the client. */
void sendReplyToClient(aeEventLoop *el, int fd, void *privdata, int mask) {
    UNUSED(el);
    UNUSED(mask);
    writeToClient(fd,privdata,1);
}

/* This function is called just before entering the event loop, in the hope
 * we can just write the replies to the client output buffer without any
 * need to use a syscall in order to install the writable event handler,
 * get it called, and so forth. */
int handleClientsWithPendingWrites(void) {
    listIter li;
    listNode *ln;
    int processed = listLength(server.clients_pending_write);

    listRewind(server.clients_pending_write,&li);
    while((ln = listNext(&li))) {
        client *c = listNodeValue(ln);
        c->flags &= ~CLIENT_PENDING_WRITE;
        listDelNode(server.clients_pending_write,ln);

        /* If a client is protected, don't do anything,
         * that may trigger write error or recreate handler. */
        if (c->flags & CLIENT_PROTECTED) continue;

        /* Try to write buffers to the client socket. */
        if (writeToClient(c->fd,c,0) == C_ERR) continue;

        /* If after the synchronous writes above we still have data to
         * output to the client, we need to install the writable handler. */
        if (clientHasPendingReplies(c)) {
            int ae_flags = AE_WRITABLE;
            /* For the fsync=always policy, we want that a given FD is never
             * served for reading and writing in the same event loop iteration,
             * so that in the middle of receiving the query, and serving it
             * to the client, we'll call beforeSleep() that will do the
             * actual fsync of AOF to disk. AE_BARRIER ensures that. */
            if (server.aof_state == AOF_ON &&
                server.aof_fsync == AOF_FSYNC_ALWAYS)
            {
                ae_flags |= AE_BARRIER;
            }
            if (aeCreateFileEvent(server.el, c->fd, ae_flags,
                sendReplyToClient, c) == AE_ERR)
            {
                    freeClientAsync(c);
            }
        }
    }
    return processed;
}

/* resetClient prepare the client to process the next command */
void resetClient(client *c) {
    redisCommandProc *prevcmd = c->cmd ? c->cmd->proc : NULL;

    freeClientArgv(c);
    c->reqtype = 0;
    c->multibulklen = 0;
    c->bulklen = -1;

    /* We clear the ASKING flag as well if we are not inside a MULTI, and
     * if what we just executed is not the ASKING command itself. */
    if (!(c->flags & CLIENT_MULTI) && prevcmd != askingCommand)
        c->flags &= ~CLIENT_ASKING;

    /* Remove the CLIENT_REPLY_SKIP flag if any so that the reply
     * to the next command will be sent, but set the flag if the command
     * we just processed was "CLIENT REPLY SKIP". */
    c->flags &= ~CLIENT_REPLY_SKIP;
    if (c->flags & CLIENT_REPLY_SKIP_NEXT) {
        c->flags |= CLIENT_REPLY_SKIP;
        c->flags &= ~CLIENT_REPLY_SKIP_NEXT;
    }
}

<<<<<<< HEAD
=======
/* This funciton is used when we want to re-enter the event loop but there
 * is the risk that the client we are dealing with will be freed in some
 * way. This happens for instance in:
 *
 * * DEBUG RELOAD and similar.
 * * When a Lua script is in -BUSY state.
 *
 * So the function will protect the client by doing two things:
 *
 * 1) It removes the file events. This way it is not possible that an
 *    error is signaled on the socket, freeing the client.
 * 2) Moreover it makes sure that if the client is freed in a different code
 *    path, it is not really released, but only marked for later release. */
void protectClient(client *c) {
    c->flags |= CLIENT_PROTECTED;
    aeDeleteFileEvent(server.el,c->fd,AE_READABLE);
    aeDeleteFileEvent(server.el,c->fd,AE_WRITABLE);
}

/* This will undo the client protection done by protectClient() */
void unprotectClient(client *c) {
    if (c->flags & CLIENT_PROTECTED) {
        c->flags &= ~CLIENT_PROTECTED;
        aeCreateFileEvent(server.el,c->fd,AE_READABLE,readQueryFromClient,c);
        if (clientHasPendingReplies(c)) clientInstallWriteHandler(c);
    }
}

>>>>>>> 7721fe83
/* Like processMultibulkBuffer(), but for the inline protocol instead of RESP,
 * this function consumes the client query buffer and creates a command ready
 * to be executed inside the client structure. Returns C_OK if the command
 * is ready to be executed, or C_ERR if there is still protocol to read to
 * have a well formed command. The function also returns C_ERR when there is
 * a protocol error: in such a case the client structure is setup to reply
 * with the error and close the connection. */
<<<<<<< HEAD
/*
 * 尝试解析字节流为内置命令，最重要的是解析出第一个单词(命令)
 *
 * 参数列表
 *      1. c: 客户端指针
 *
 * 返回值
 *      解析成功返回0，解析失败或还未读取完成返回-1
 */
=======
>>>>>>> 7721fe83
int processInlineBuffer(client *c) {
    char *newline;
    int argc, j, linefeed_chars = 1;
    sds *argv, aux;
    size_t querylen;

    /* Search for end of line */
<<<<<<< HEAD
    // 实际上RESP协议定制的分隔符必须是'\r\n'，这也反应了协议的设计原则之一简单
    newline = strchr(c->querybuf,'\n');
=======
    newline = strchr(c->querybuf+c->qb_pos,'\n');
>>>>>>> 7721fe83

    /* Nothing to do without a \r\n */
    // 如果没有CRLF则直接认为这串字节流还未读取完成，返回-1并在外循环再读取
    if (newline == NULL) {
<<<<<<< HEAD
        // 不能无休止读取字节流
        if (sdslen(c->querybuf) > PROTO_INLINE_MAX_SIZE) {
=======
        if (sdslen(c->querybuf)-c->qb_pos > PROTO_INLINE_MAX_SIZE) {
>>>>>>> 7721fe83
            addReplyError(c,"Protocol error: too big inline request");
            setProtocolError("too big inline request",c);
        }
        return C_ERR;
    }

    /* Handle the \r\n case. */
<<<<<<< HEAD
    // 处理'\r\n'，newline往前移一个字符
    if (newline && newline != c->querybuf && *(newline-1) == '\r')
        newline--;

    /* Split the input buffer up to the \r\n */
    // 计算实际有效字节流长度并将其转换SDS字符串
    querylen = newline-(c->querybuf);
    aux = sdsnewlen(c->querybuf,querylen);
    // 将字符串分割为一组入参，该函数里包含了各种空格、水平制动符、换行符的处理
    // RESP内置命令来讲就是以空格分割字符串，其中分割后的第一个字符串就是命令名称
    // 后续也就是根据这个命令名称到'redisCommandTable'中查找具体命令执行函数
=======
    if (newline && newline != c->querybuf+c->qb_pos && *(newline-1) == '\r')
        newline--, linefeed_chars++;

    /* Split the input buffer up to the \r\n */
    querylen = newline-(c->querybuf+c->qb_pos);
    aux = sdsnewlen(c->querybuf+c->qb_pos,querylen);
>>>>>>> 7721fe83
    argv = sdssplitargs(aux,&argc);
    sdsfree(aux);
    // 这里设计就稍显丑陋了'sdssplitargs()'函数返回NULL时一定就是因为字符串中引号数量不对
    if (argv == NULL) {
        addReplyError(c,"Protocol error: unbalanced quotes in request");
        setProtocolError("unbalanced quotes in inline request",c);
        return C_ERR;
    }

    /* Newline from slaves can be used to refresh the last ACK time.
     * This is useful for a slave to ping back while loading a big
     * RDB file. */
    // 空命令被设定为从节点向主节点更新最后ACK时间的一种手段
    if (querylen == 0 && c->flags & CLIENT_SLAVE)
        c->repl_ack_time = server.unixtime;

<<<<<<< HEAD
    /* Leave data after the first line of the query in the buffer */
    // 可以使用'\r\n'分割一次性传递多个命令过来
    // 所以丢弃掉已处理完成的字符串，再次走外循环处理剩下的
    sdsrange(c->querybuf,querylen+2,-1);
=======
    /* Move querybuffer position to the next query in the buffer. */
    c->qb_pos += querylen+linefeed_chars;
>>>>>>> 7721fe83

    /* Setup argv array on client structure */
    // 如果解析出来的参数不为空则将参数转换为robj结构体
    // Redis中的键、值、参数、配置等都是使用robj结构体表示，用于提高操作灵活度和编程通用性
    if (argc) {
        if (c->argv) zfree(c->argv);
        c->argv = zmalloc(sizeof(robj*)*argc);
    }

    /* Create redis objects for all arguments. */
    // 循环将参数转换为robj结构体，方便后续操作
    for (c->argc = 0, j = 0; j < argc; j++) {
        if (sdslen(argv[j])) {
            c->argv[c->argc] = createObject(OBJ_STRING,argv[j]);
            c->argc++;
        } else {
            sdsfree(argv[j]);
        }
    }
    // 释放SDS数组
    zfree(argv);
    return C_OK;
}

/* Helper function. Record protocol erro details in server log,
 * and set the client as CLIENT_CLOSE_AFTER_REPLY. */
#define PROTO_DUMP_LEN 128
<<<<<<< HEAD
static void setProtocolError(const char *errstr, client *c, long pos) {
=======
static void setProtocolError(const char *errstr, client *c) {
>>>>>>> 7721fe83
    if (server.verbosity <= LL_VERBOSE) {
        sds client = catClientInfoString(sdsempty(),c);

        /* Sample some protocol to given an idea about what was inside. */
        char buf[256];
        if (sdslen(c->querybuf)-c->qb_pos < PROTO_DUMP_LEN) {
            snprintf(buf,sizeof(buf),"Query buffer during protocol error: '%s'", c->querybuf+c->qb_pos);
        } else {
            snprintf(buf,sizeof(buf),"Query buffer during protocol error: '%.*s' (... more %zu bytes ...) '%.*s'", PROTO_DUMP_LEN/2, c->querybuf+c->qb_pos, sdslen(c->querybuf)-c->qb_pos-PROTO_DUMP_LEN, PROTO_DUMP_LEN/2, c->querybuf+sdslen(c->querybuf)-PROTO_DUMP_LEN/2);
        }

        /* Remove non printable chars. */
        char *p = buf;
        while (*p != '\0') {
            if (!isprint(*p)) *p = '.';
            p++;
        }

        /* Log all the client and protocol info. */
        serverLog(LL_VERBOSE,
            "Protocol error (%s) from client: %s. %s", errstr, client, buf);
        sdsfree(client);
    }
    c->flags |= CLIENT_CLOSE_AFTER_REPLY;
}

/* Process the query buffer for client 'c', setting up the client argument
 * vector for command execution. Returns C_OK if after running the function
 * the client has a well-formed ready to be processed command, otherwise
 * C_ERR if there is still to read more buffer to get the full command.
 * The function also returns C_ERR when there is a protocol error: in such a
 * case the client structure is setup to reply with the error and close
 * the connection.
 *
 * This function is called if processInputBuffer() detects that the next
 * command is in RESP format, so the first byte in the command is found
 * to be '*'. Otherwise for inline commands processInlineBuffer() is called. */
<<<<<<< HEAD
/*
 * 解析普通Redis命令，普通命令格式为: Bulk String数组，这是RESP协议中的一种标准格式
 * 当字节流第一个字节为'*'时就认为是普通命令，也就会调用该函数来尝试解析参数
 * 读这一部分首先需要了解下什么是RESP协议，可以看下我的博客charpty.com
 *
 * 参数列表
 *      1. c: 客户端指针
 *
 * 返回值
 *      解析成功返回0，解析失败或还未读取完成-1
 */
int processMultibulkBuffer(client *c) {
    char *newline = NULL;
    long pos = 0;
=======
int processMultibulkBuffer(client *c) {
    char *newline = NULL;
>>>>>>> 7721fe83
    int ok;
    long long ll;

    // 外循环的第一次读取字节流
    if (c->multibulklen == 0) {
        /* The client should have been reset */
        // 都还未读取过，c->argc当然是0
        serverAssertWithInfo(c,NULL,c->argc == 0);

        /* Multi bulk length cannot be read without a \r\n */
<<<<<<< HEAD
        // 不论是内置命令还是RESP任何传输格式，都是使用'\r\n'作为分割
        // 使用单'\n'或者'\n\r'等都会引发不可预料的异常
        newline = strchr(c->querybuf,'\r');
        // 和内置命令一样，未读取完则返回让外循环继续读取，但限制最大读取长度
=======
        newline = strchr(c->querybuf+c->qb_pos,'\r');
>>>>>>> 7721fe83
        if (newline == NULL) {
            if (sdslen(c->querybuf)-c->qb_pos > PROTO_INLINE_MAX_SIZE) {
                addReplyError(c,"Protocol error: too big mbulk count string");
                setProtocolError("too big mbulk count string",c);
            }
            return C_ERR;
        }

        /* Buffer should also contain \n */
        if (newline-(c->querybuf+c->qb_pos) > (ssize_t)(sdslen(c->querybuf)-c->qb_pos-2))
            return C_ERR;

        /* We know for sure there is a whole line since newline != NULL,
         * so go ahead and find out the multi bulk length. */
<<<<<<< HEAD
        // 调这个函数了，第一个字节当然是'*'
        serverAssertWithInfo(c,NULL,c->querybuf[0] == '*');
        // 解析实际命令长度，也就是第一行中'*'号的数字，最长为1M个元素
        ok = string2ll(c->querybuf+1,newline-(c->querybuf+1),&ll);
=======
        serverAssertWithInfo(c,NULL,c->querybuf[c->qb_pos] == '*');
        ok = string2ll(c->querybuf+1+c->qb_pos,newline-(c->querybuf+1+c->qb_pos),&ll);
>>>>>>> 7721fe83
        if (!ok || ll > 1024*1024) {
            addReplyError(c,"Protocol error: invalid multibulk length");
            setProtocolError("invalid mbulk count",c);
            return C_ERR;
        }

<<<<<<< HEAD
        pos = (newline-c->querybuf)+2;
        // 这一个普通命令是个空命令，直接跳过
        if (ll <= 0) {
            // 去除掉已经解析过的字节，让外循环开始解析接下来的字节
            sdsrange(c->querybuf,pos,-1);
            return C_OK;
        }
=======
        c->qb_pos = (newline-c->querybuf)+2;

        if (ll <= 0) return C_OK;
>>>>>>> 7721fe83

        // 整个if逻辑最重要的就是计算出整个数组有多少个元素
        c->multibulklen = ll;

        /* Setup argv array on client structure */
        if (c->argv) zfree(c->argv);
        // 请求数组元素的个数也就是请求参数的个数
        c->argv = zmalloc(sizeof(robj*)*c->multibulklen);
    }

    serverAssertWithInfo(c,NULL,c->multibulklen > 0);
    // 循环处理各个元素，也就是各Bulk Strings
    while(c->multibulklen) {
        /* Read bulk length if unknown */
        // 读取Bulk Strings的实际字符串长度，也就是该元素第一行'$'符号后面的数字
        if (c->bulklen == -1) {
            newline = strchr(c->querybuf+c->qb_pos,'\r');
            if (newline == NULL) {
                if (sdslen(c->querybuf)-c->qb_pos > PROTO_INLINE_MAX_SIZE) {
                    addReplyError(c,
                        "Protocol error: too big bulk count string");
                    setProtocolError("too big bulk count string",c);
                    return C_ERR;
                }
                break;
            }

            /* Buffer should also contain \n */
<<<<<<< HEAD
            // '\r\n'，不重复讲了
            if (newline-(c->querybuf) > ((signed)sdslen(c->querybuf)-2))
                break;

            // 元素必须是Bulk Strings，也就是必须'$'开头
            if (c->querybuf[pos] != '$') {
=======
            if (newline-(c->querybuf+c->qb_pos) > (ssize_t)(sdslen(c->querybuf)-c->qb_pos-2))
                break;

            if (c->querybuf[c->qb_pos] != '$') {
>>>>>>> 7721fe83
                addReplyErrorFormat(c,
                    "Protocol error: expected '$', got '%c'",
                    c->querybuf[c->qb_pos]);
                setProtocolError("expected $ but got something else",c);
                return C_ERR;
            }

<<<<<<< HEAD
            // 把Bulk Strings格式的长度读出来，这样可以一次性就取出实际字符串
            ok = string2ll(c->querybuf+pos+1,newline-(c->querybuf+pos+1),&ll);
=======
            ok = string2ll(c->querybuf+c->qb_pos+1,newline-(c->querybuf+c->qb_pos+1),&ll);
>>>>>>> 7721fe83
            if (!ok || ll < 0 || ll > server.proto_max_bulk_len) {
                addReplyError(c,"Protocol error: invalid bulk length");
                setProtocolError("invalid bulk length",c);
                return C_ERR;
            }

<<<<<<< HEAD
            pos += newline-(c->querybuf+pos)+2;
            // 当发现字符串的长度值很大(大于64K)，为了防止拷贝则直接使用buffer中的字节
=======
            c->qb_pos = newline-c->querybuf+2;
>>>>>>> 7721fe83
            if (ll >= PROTO_MBULK_BIG_ARG) {
                /* If we are going to read a large object from network
                 * try to make it likely that it will start at c->querybuf
                 * boundary so that we can optimize object creation
<<<<<<< HEAD
                 * avoiding a large copy of data. */
                // 将当前字符串起以及后面的其它全部字节作为一个新的SDS
                sdsrange(c->querybuf,pos,-1);
                pos = 0;
                qblen = sdslen(c->querybuf);
                /* Hint the sds library about the amount of bytes this string is
                 * going to contain. */
                // 除了字符串本身还需要存放'\r\n'
                if (qblen < (size_t)ll+2)
                    c->querybuf = sdsMakeRoomFor(c->querybuf,ll+2-qblen);
=======
                 * avoiding a large copy of data.
                 *
                 * But only when the data we have not parsed is less than
                 * or equal to ll+2. If the data length is greater than
                 * ll+2, trimming querybuf is just a waste of time, because
                 * at this time the querybuf contains not only our bulk. */
                if (sdslen(c->querybuf)-c->qb_pos <= (size_t)ll+2) {
                    sdsrange(c->querybuf,c->qb_pos,-1);
                    c->qb_pos = 0;
                    /* Hint the sds library about the amount of bytes this string is
                     * going to contain. */
                    c->querybuf = sdsMakeRoomFor(c->querybuf,ll+2);
                }
>>>>>>> 7721fe83
            }
            c->bulklen = ll;
        }

        /* Read bulk argument */
<<<<<<< HEAD
        if (sdslen(c->querybuf)-pos < (size_t)(c->bulklen+2)) {
=======
        if (sdslen(c->querybuf)-c->qb_pos < (size_t)(c->bulklen+2)) {
>>>>>>> 7721fe83
            /* Not enough data (+2 == trailing \r\n) */
            break;
        } else {
            /* Optimization: if the buffer contains JUST our bulk element
             * instead of creating a new object by *copying* the sds we
             * just use the current sds string. */
<<<<<<< HEAD
            // 如果说恰好当前buffer仅剩下一个元素，且是个较长的字符串
            // 那么就直接使用buffer来表示字符串，形成robj结构体，避免内存拷贝
            // 这种场景还是比较常见的，所以可能长的参数尽量放在最后一个
            if (pos == 0 &&
=======
            if (c->qb_pos == 0 &&
>>>>>>> 7721fe83
                c->bulklen >= PROTO_MBULK_BIG_ARG &&
                sdslen(c->querybuf) == (size_t)(c->bulklen+2))
            {
                c->argv[c->argc++] = createObject(OBJ_STRING,c->querybuf);
                sdsIncrLen(c->querybuf,-2); /* remove CRLF */
                /* Assume that if we saw a fat argument we'll see another one
                 * likely... */
<<<<<<< HEAD
                // 预测下一个元素也是类似的场景
                c->querybuf = sdsnewlen(NULL,c->bulklen+2);
=======
                c->querybuf = sdsnewlen(SDS_NOINIT,c->bulklen+2);
>>>>>>> 7721fe83
                sdsclear(c->querybuf);
            } else {
                // 直接将buffer中字节拷贝出来构建新的robj结构体
                c->argv[c->argc++] =
                    createStringObject(c->querybuf+c->qb_pos,c->bulklen);
                c->qb_pos += c->bulklen+2;
            }
            c->bulklen = -1;
            c->multibulklen--;
        }
    }

<<<<<<< HEAD
    /* Trim to pos */
    // 保证丢弃调已经处理过的字节
    if (pos) sdsrange(c->querybuf,pos,-1);

=======
>>>>>>> 7721fe83
    /* We're done when c->multibulk == 0 */
    // 如果数组里的元素都处理完毕返回0，否则代表还剩余元素没处理完
    if (c->multibulklen == 0) return C_OK;

    /* Still not ready to process the command */
<<<<<<< HEAD
    // 继续回到外循环接着处理
=======
>>>>>>> 7721fe83
    return C_ERR;
}

/* This function is called every time, in the client structure 'c', there is
 * more query buffer to process, because we read more data from the socket
 * or because a client was blocked and later reactivated, so there could be
 * pending query buffer, already representing a full command, to process. */
<<<<<<< HEAD
/*
 * 处理请求的字节流，这是Redis读取请求并处理命令的主要逻辑
 *
 * 参数列表
 *      1. c: 客户端
 *
 */
=======
>>>>>>> 7721fe83
void processInputBuffer(client *c) {
    server.current_client = c;

    /* Keep processing while there is something in the input buffer */
<<<<<<< HEAD
    // 只要字节流里还有内容
    while(sdslen(c->querybuf)) {
=======
    while(c->qb_pos < sdslen(c->querybuf)) {
>>>>>>> 7721fe83
        /* Return if clients are paused. */
        if (!(c->flags & CLIENT_SLAVE) && clientsArePaused()) break;

        /* Immediately abort if the client is in the middle of something. */
        if (c->flags & CLIENT_BLOCKED) break;

        /* Don't process input from the master while there is a busy script
         * condition on the slave. We want just to accumulate the replication
         * stream (instead of replying -BUSY like we do with other clients) and
         * later resume the processing. */
        if (server.lua_timedout && c->flags & CLIENT_MASTER) break;

        /* CLIENT_CLOSE_AFTER_REPLY closes the connection once the reply is
         * written to the client. Make sure to not let the reply grow after
         * this flag has been set (i.e. don't process more commands).
         *
         * The same applies for clients we want to terminate ASAP. */
        if (c->flags & (CLIENT_CLOSE_AFTER_REPLY|CLIENT_CLOSE_ASAP)) break;

        /* Determine request type when unknown. */
        // 通过字节流第一个字符来判断是什么格式，Redis只接收两种格式的命令
        // 如果以'*'开头则代表是Bulk String数组，其它则都认为是内置命令格式
        if (!c->reqtype) {
            if (c->querybuf[c->qb_pos] == '*') {
                c->reqtype = PROTO_REQ_MULTIBULK;
            } else {
                c->reqtype = PROTO_REQ_INLINE;
            }
        }

        // 根据不同类型调用不同的解析函数
        if (c->reqtype == PROTO_REQ_INLINE) {
            if (processInlineBuffer(c) != C_OK) break;
        } else if (c->reqtype == PROTO_REQ_MULTIBULK) {
            if (processMultibulkBuffer(c) != C_OK) break;
        } else {
            serverPanic("Unknown request type");
        }

        /* Multibulk processing could see a <= 0 length. */
        if (c->argc == 0) {
            resetClient(c);
        } else {
            /* Only reset the client when the command was executed. */
            if (processCommand(c) == C_OK) {
                if (c->flags & CLIENT_MASTER && !(c->flags & CLIENT_MULTI)) {
                    /* Update the applied replication offset of our master. */
<<<<<<< HEAD
                    c->reploff = c->read_reploff - sdslen(c->querybuf);
=======
                    c->reploff = c->read_reploff - sdslen(c->querybuf) + c->qb_pos;
>>>>>>> 7721fe83
                }

                /* Don't reset the client structure for clients blocked in a
                 * module blocking command, so that the reply callback will
                 * still be able to access the client argv and argc field.
                 * The client will be reset in unblockClientFromModule(). */
                if (!(c->flags & CLIENT_BLOCKED) || c->btype != BLOCKED_MODULE)
                    resetClient(c);
            }
            /* freeMemoryIfNeeded may flush slave output buffers. This may
             * result into a slave, that may be the active client, to be
             * freed. */
            if (server.current_client == NULL) break;
        }
    }

    /* Trim to pos */
    if (c->qb_pos) {
        sdsrange(c->querybuf,c->qb_pos,-1);
        c->qb_pos = 0;
    }

    server.current_client = NULL;
}

/* This is a wrapper for processInputBuffer that also cares about handling
 * the replication forwarding to the sub-slaves, in case the client 'c'
 * is flagged as master. Usually you want to call this instead of the
 * raw processInputBuffer(). */
void processInputBufferAndReplicate(client *c) {
    if (!(c->flags & CLIENT_MASTER)) {
        processInputBuffer(c);
    } else {
        size_t prev_offset = c->reploff;
        processInputBuffer(c);
        size_t applied = c->reploff - prev_offset;
        if (applied) {
            replicationFeedSlavesFromMasterStream(server.slaves,
                    c->pending_querybuf, applied);
            sdsrange(c->pending_querybuf,applied,-1);
        }
    }
}

void readQueryFromClient(aeEventLoop *el, int fd, void *privdata, int mask) {
    client *c = (client*) privdata;
    int nread, readlen;
    size_t qblen;
    UNUSED(el);
    UNUSED(mask);

    readlen = PROTO_IOBUF_LEN;
    /* If this is a multi bulk request, and we are processing a bulk reply
     * that is large enough, try to maximize the probability that the query
     * buffer contains exactly the SDS string representing the object, even
     * at the risk of requiring more read(2) calls. This way the function
     * processMultiBulkBuffer() can avoid copying buffers to create the
     * Redis Object representing the argument. */
    if (c->reqtype == PROTO_REQ_MULTIBULK && c->multibulklen && c->bulklen != -1
        && c->bulklen >= PROTO_MBULK_BIG_ARG)
    {
        ssize_t remaining = (size_t)(c->bulklen+2)-sdslen(c->querybuf);

        /* Note that the 'remaining' variable may be zero in some edge case,
         * for example once we resume a blocked client after CLIENT PAUSE. */
        if (remaining > 0 && remaining < readlen) readlen = remaining;
    }

    qblen = sdslen(c->querybuf);
    if (c->querybuf_peak < qblen) c->querybuf_peak = qblen;
    c->querybuf = sdsMakeRoomFor(c->querybuf, readlen);
    nread = read(fd, c->querybuf+qblen, readlen);
    if (nread == -1) {
        if (errno == EAGAIN) {
            return;
        } else {
            serverLog(LL_VERBOSE, "Reading from client: %s",strerror(errno));
            freeClient(c);
            return;
        }
    } else if (nread == 0) {
        serverLog(LL_VERBOSE, "Client closed connection");
        freeClient(c);
        return;
    } else if (c->flags & CLIENT_MASTER) {
        /* Append the query buffer to the pending (not applied) buffer
         * of the master. We'll use this buffer later in order to have a
         * copy of the string applied by the last command executed. */
        c->pending_querybuf = sdscatlen(c->pending_querybuf,
                                        c->querybuf+qblen,nread);
    }

    sdsIncrLen(c->querybuf,nread);
    c->lastinteraction = server.unixtime;
    if (c->flags & CLIENT_MASTER) c->read_reploff += nread;
    server.stat_net_input_bytes += nread;
    if (sdslen(c->querybuf) > server.client_max_querybuf_len) {
        sds ci = catClientInfoString(sdsempty(),c), bytes = sdsempty();

        bytes = sdscatrepr(bytes,c->querybuf,64);
        serverLog(LL_WARNING,"Closing client that reached max query buffer length: %s (qbuf initial bytes: %s)", ci, bytes);
        sdsfree(ci);
        sdsfree(bytes);
        freeClient(c);
        return;
    }

    /* Time to process the buffer. If the client is a master we need to
     * compute the difference between the applied offset before and after
     * processing the buffer, to understand how much of the replication stream
     * was actually applied to the master state: this quantity, and its
     * corresponding part of the replication stream, will be propagated to
     * the sub-slaves and to the replication backlog. */
<<<<<<< HEAD
    if (!(c->flags & CLIENT_MASTER)) {
        processInputBuffer(c);
    } else {
        size_t prev_offset = c->reploff;
        processInputBuffer(c);
        size_t applied = c->reploff - prev_offset;
        if (applied) {
            replicationFeedSlavesFromMasterStream(server.slaves,
                    c->pending_querybuf, applied);
            sdsrange(c->pending_querybuf,applied,-1);
        }
    }
=======
    processInputBufferAndReplicate(c);
>>>>>>> 7721fe83
}

void getClientsMaxBuffers(unsigned long *longest_output_list,
                          unsigned long *biggest_input_buffer) {
    client *c;
    listNode *ln;
    listIter li;
    unsigned long lol = 0, bib = 0;

    listRewind(server.clients,&li);
    while ((ln = listNext(&li)) != NULL) {
        c = listNodeValue(ln);

        if (listLength(c->reply) > lol) lol = listLength(c->reply);
        if (sdslen(c->querybuf) > bib) bib = sdslen(c->querybuf);
    }
    *longest_output_list = lol;
    *biggest_input_buffer = bib;
}

/* A Redis "Peer ID" is a colon separated ip:port pair.
 * For IPv4 it's in the form x.y.z.k:port, example: "127.0.0.1:1234".
 * For IPv6 addresses we use [] around the IP part, like in "[::1]:1234".
 * For Unix sockets we use path:0, like in "/tmp/redis:0".
 *
 * A Peer ID always fits inside a buffer of NET_PEER_ID_LEN bytes, including
 * the null term.
 *
 * On failure the function still populates 'peerid' with the "?:0" string
 * in case you want to relax error checking or need to display something
 * anyway (see anetPeerToString implementation for more info). */
void genClientPeerId(client *client, char *peerid,
                            size_t peerid_len) {
    if (client->flags & CLIENT_UNIX_SOCKET) {
        /* Unix socket client. */
        snprintf(peerid,peerid_len,"%s:0",server.unixsocket);
    } else {
        /* TCP client. */
        anetFormatPeer(client->fd,peerid,peerid_len);
    }
}

/* This function returns the client peer id, by creating and caching it
 * if client->peerid is NULL, otherwise returning the cached value.
 * The Peer ID never changes during the life of the client, however it
 * is expensive to compute. */
char *getClientPeerId(client *c) {
    char peerid[NET_PEER_ID_LEN];

    if (c->peerid == NULL) {
        genClientPeerId(c,peerid,sizeof(peerid));
        c->peerid = sdsnew(peerid);
    }
    return c->peerid;
}

/* Concatenate a string representing the state of a client in an human
 * readable format, into the sds string 's'. */
sds catClientInfoString(sds s, client *client) {
    char flags[16], events[3], *p;
    int emask;

    p = flags;
    if (client->flags & CLIENT_SLAVE) {
        if (client->flags & CLIENT_MONITOR)
            *p++ = 'O';
        else
            *p++ = 'S';
    }
    if (client->flags & CLIENT_MASTER) *p++ = 'M';
    if (client->flags & CLIENT_PUBSUB) *p++ = 'P';
    if (client->flags & CLIENT_MULTI) *p++ = 'x';
    if (client->flags & CLIENT_BLOCKED) *p++ = 'b';
    if (client->flags & CLIENT_DIRTY_CAS) *p++ = 'd';
    if (client->flags & CLIENT_CLOSE_AFTER_REPLY) *p++ = 'c';
    if (client->flags & CLIENT_UNBLOCKED) *p++ = 'u';
    if (client->flags & CLIENT_CLOSE_ASAP) *p++ = 'A';
    if (client->flags & CLIENT_UNIX_SOCKET) *p++ = 'U';
    if (client->flags & CLIENT_READONLY) *p++ = 'r';
    if (p == flags) *p++ = 'N';
    *p++ = '\0';

    emask = client->fd == -1 ? 0 : aeGetFileEvents(server.el,client->fd);
    p = events;
    if (emask & AE_READABLE) *p++ = 'r';
    if (emask & AE_WRITABLE) *p++ = 'w';
    *p = '\0';
    return sdscatfmt(s,
        "id=%U addr=%s fd=%i name=%s age=%I idle=%I flags=%s db=%i sub=%i psub=%i multi=%i qbuf=%U qbuf-free=%U obl=%U oll=%U omem=%U events=%s cmd=%s",
        (unsigned long long) client->id,
        getClientPeerId(client),
        client->fd,
        client->name ? (char*)client->name->ptr : "",
        (long long)(server.unixtime - client->ctime),
        (long long)(server.unixtime - client->lastinteraction),
        flags,
        client->db->id,
        (int) dictSize(client->pubsub_channels),
        (int) listLength(client->pubsub_patterns),
        (client->flags & CLIENT_MULTI) ? client->mstate.count : -1,
        (unsigned long long) sdslen(client->querybuf),
        (unsigned long long) sdsavail(client->querybuf),
        (unsigned long long) client->bufpos,
        (unsigned long long) listLength(client->reply),
        (unsigned long long) getClientOutputBufferMemoryUsage(client),
        events,
        client->lastcmd ? client->lastcmd->name : "NULL");
}

sds getAllClientsInfoString(int type) {
    listNode *ln;
    listIter li;
    client *client;
    sds o = sdsnewlen(SDS_NOINIT,200*listLength(server.clients));
    sdsclear(o);
    listRewind(server.clients,&li);
    while ((ln = listNext(&li)) != NULL) {
        client = listNodeValue(ln);
        if (type != -1 && getClientType(client) != type) continue;
        o = catClientInfoString(o,client);
        o = sdscatlen(o,"\n",1);
    }
    return o;
}

void clientCommand(client *c) {
    listNode *ln;
    listIter li;
    client *client;

    if (c->argc == 2 && !strcasecmp(c->argv[1]->ptr,"help")) {
        const char *help[] = {
"id                     -- Return the ID of the current connection.",
"getname                -- Return the name of the current connection.",
"kill <ip:port>         -- Kill connection made from <ip:port>.",
"kill <option> <value> [option value ...] -- Kill connections. Options are:",
"     addr <ip:port>                      -- Kill connection made from <ip:port>",
"     type (normal|master|replica|pubsub) -- Kill connections by type.",
"     skipme (yes|no)   -- Skip killing current connection (default: yes).",
"list [options ...]     -- Return information about client connections. Options:",
"     type (normal|master|replica|pubsub) -- Return clients of specified type.",
"pause <timeout>        -- Suspend all Redis clients for <timout> milliseconds.",
"reply (on|off|skip)    -- Control the replies sent to the current connection.",
"setname <name>         -- Assign the name <name> to the current connection.",
"unblock <clientid> [TIMEOUT|ERROR] -- Unblock the specified blocked client.",
NULL
        };
        addReplyHelp(c, help);
    } else if (!strcasecmp(c->argv[1]->ptr,"id") && c->argc == 2) {
        /* CLIENT ID */
        addReplyLongLong(c,c->id);
    } else if (!strcasecmp(c->argv[1]->ptr,"list")) {
        /* CLIENT LIST */
        int type = -1;
        if (c->argc == 4 && !strcasecmp(c->argv[2]->ptr,"type")) {
            type = getClientTypeByName(c->argv[3]->ptr);
            if (type == -1) {
                addReplyErrorFormat(c,"Unknown client type '%s'",
                    (char*) c->argv[3]->ptr);
                return;
             }
        } else if (c->argc != 2) {
            addReply(c,shared.syntaxerr);
            return;
        }
        sds o = getAllClientsInfoString(type);
        addReplyBulkCBuffer(c,o,sdslen(o));
        sdsfree(o);
    } else if (!strcasecmp(c->argv[1]->ptr,"reply") && c->argc == 3) {
        /* CLIENT REPLY ON|OFF|SKIP */
        if (!strcasecmp(c->argv[2]->ptr,"on")) {
            c->flags &= ~(CLIENT_REPLY_SKIP|CLIENT_REPLY_OFF);
            addReply(c,shared.ok);
        } else if (!strcasecmp(c->argv[2]->ptr,"off")) {
            c->flags |= CLIENT_REPLY_OFF;
        } else if (!strcasecmp(c->argv[2]->ptr,"skip")) {
            if (!(c->flags & CLIENT_REPLY_OFF))
                c->flags |= CLIENT_REPLY_SKIP_NEXT;
        } else {
            addReply(c,shared.syntaxerr);
            return;
        }
    } else if (!strcasecmp(c->argv[1]->ptr,"kill")) {
        /* CLIENT KILL <ip:port>
         * CLIENT KILL <option> [value] ... <option> [value] */
        char *addr = NULL;
        int type = -1;
        uint64_t id = 0;
        int skipme = 1;
        int killed = 0, close_this_client = 0;

        if (c->argc == 3) {
            /* Old style syntax: CLIENT KILL <addr> */
            addr = c->argv[2]->ptr;
            skipme = 0; /* With the old form, you can kill yourself. */
        } else if (c->argc > 3) {
            int i = 2; /* Next option index. */

            /* New style syntax: parse options. */
            while(i < c->argc) {
                int moreargs = c->argc > i+1;

                if (!strcasecmp(c->argv[i]->ptr,"id") && moreargs) {
                    long long tmp;

                    if (getLongLongFromObjectOrReply(c,c->argv[i+1],&tmp,NULL)
                        != C_OK) return;
                    id = tmp;
                } else if (!strcasecmp(c->argv[i]->ptr,"type") && moreargs) {
                    type = getClientTypeByName(c->argv[i+1]->ptr);
                    if (type == -1) {
                        addReplyErrorFormat(c,"Unknown client type '%s'",
                            (char*) c->argv[i+1]->ptr);
                        return;
                    }
                } else if (!strcasecmp(c->argv[i]->ptr,"addr") && moreargs) {
                    addr = c->argv[i+1]->ptr;
                } else if (!strcasecmp(c->argv[i]->ptr,"skipme") && moreargs) {
                    if (!strcasecmp(c->argv[i+1]->ptr,"yes")) {
                        skipme = 1;
                    } else if (!strcasecmp(c->argv[i+1]->ptr,"no")) {
                        skipme = 0;
                    } else {
                        addReply(c,shared.syntaxerr);
                        return;
                    }
                } else {
                    addReply(c,shared.syntaxerr);
                    return;
                }
                i += 2;
            }
        } else {
            addReply(c,shared.syntaxerr);
            return;
        }

        /* Iterate clients killing all the matching clients. */
        listRewind(server.clients,&li);
        while ((ln = listNext(&li)) != NULL) {
            client = listNodeValue(ln);
            if (addr && strcmp(getClientPeerId(client),addr) != 0) continue;
            if (type != -1 && getClientType(client) != type) continue;
            if (id != 0 && client->id != id) continue;
            if (c == client && skipme) continue;

            /* Kill it. */
            if (c == client) {
                close_this_client = 1;
            } else {
                freeClient(client);
            }
            killed++;
        }

        /* Reply according to old/new format. */
        if (c->argc == 3) {
            if (killed == 0)
                addReplyError(c,"No such client");
            else
                addReply(c,shared.ok);
        } else {
            addReplyLongLong(c,killed);
        }

        /* If this client has to be closed, flag it as CLOSE_AFTER_REPLY
         * only after we queued the reply to its output buffers. */
        if (close_this_client) c->flags |= CLIENT_CLOSE_AFTER_REPLY;
    } else if (!strcasecmp(c->argv[1]->ptr,"unblock") && (c->argc == 3 ||
                                                          c->argc == 4))
    {
        /* CLIENT UNBLOCK <id> [timeout|error] */
        long long id;
        int unblock_error = 0;

        if (c->argc == 4) {
            if (!strcasecmp(c->argv[3]->ptr,"timeout")) {
                unblock_error = 0;
            } else if (!strcasecmp(c->argv[3]->ptr,"error")) {
                unblock_error = 1;
            } else {
                addReplyError(c,
                    "CLIENT UNBLOCK reason should be TIMEOUT or ERROR");
                return;
            }
        }
        if (getLongLongFromObjectOrReply(c,c->argv[2],&id,NULL)
            != C_OK) return;
        struct client *target = lookupClientByID(id);
        if (target && target->flags & CLIENT_BLOCKED) {
            if (unblock_error)
                addReplyError(target,
                    "-UNBLOCKED client unblocked via CLIENT UNBLOCK");
            else
                replyToBlockedClientTimedOut(target);
            unblockClient(target);
            addReply(c,shared.cone);
        } else {
            addReply(c,shared.czero);
        }
    } else if (!strcasecmp(c->argv[1]->ptr,"setname") && c->argc == 3) {
        int j, len = sdslen(c->argv[2]->ptr);
        char *p = c->argv[2]->ptr;

        /* Setting the client name to an empty string actually removes
         * the current name. */
        if (len == 0) {
            if (c->name) decrRefCount(c->name);
            c->name = NULL;
            addReply(c,shared.ok);
            return;
        }

        /* Otherwise check if the charset is ok. We need to do this otherwise
         * CLIENT LIST format will break. You should always be able to
         * split by space to get the different fields. */
        for (j = 0; j < len; j++) {
            if (p[j] < '!' || p[j] > '~') { /* ASCII is assumed. */
                addReplyError(c,
                    "Client names cannot contain spaces, "
                    "newlines or special characters.");
                return;
            }
        }
        if (c->name) decrRefCount(c->name);
        c->name = c->argv[2];
        incrRefCount(c->name);
        addReply(c,shared.ok);
    } else if (!strcasecmp(c->argv[1]->ptr,"getname") && c->argc == 2) {
        if (c->name)
            addReplyBulk(c,c->name);
        else
            addReply(c,shared.nullbulk);
    } else if (!strcasecmp(c->argv[1]->ptr,"pause") && c->argc == 3) {
        long long duration;

        if (getTimeoutFromObjectOrReply(c,c->argv[2],&duration,UNIT_MILLISECONDS)
                                        != C_OK) return;
        pauseClients(duration);
        addReply(c,shared.ok);
    } else {
        addReplyErrorFormat(c, "Unknown subcommand or wrong number of arguments for '%s'. Try CLIENT HELP", (char*)c->argv[1]->ptr);
    }
}

/* This callback is bound to POST and "Host:" command names. Those are not
 * really commands, but are used in security attacks in order to talk to
 * Redis instances via HTTP, with a technique called "cross protocol scripting"
 * which exploits the fact that services like Redis will discard invalid
 * HTTP headers and will process what follows.
 *
 * As a protection against this attack, Redis will terminate the connection
 * when a POST or "Host:" header is seen, and will log the event from
 * time to time (to avoid creating a DOS as a result of too many logs). */
void securityWarningCommand(client *c) {
    static time_t logged_time;
    time_t now = time(NULL);

    if (labs(now-logged_time) > 60) {
        serverLog(LL_WARNING,"Possible SECURITY ATTACK detected. It looks like somebody is sending POST or Host: commands to Redis. This is likely due to an attacker attempting to use Cross Protocol Scripting to compromise your Redis instance. Connection aborted.");
        logged_time = now;
    }
    freeClientAsync(c);
}

/* Rewrite the command vector of the client. All the new objects ref count
 * is incremented. The old command vector is freed, and the old objects
 * ref count is decremented. */
void rewriteClientCommandVector(client *c, int argc, ...) {
    va_list ap;
    int j;
    robj **argv; /* The new argument vector */

    argv = zmalloc(sizeof(robj*)*argc);
    va_start(ap,argc);
    for (j = 0; j < argc; j++) {
        robj *a;

        a = va_arg(ap, robj*);
        argv[j] = a;
        incrRefCount(a);
    }
    /* We free the objects in the original vector at the end, so we are
     * sure that if the same objects are reused in the new vector the
     * refcount gets incremented before it gets decremented. */
    for (j = 0; j < c->argc; j++) decrRefCount(c->argv[j]);
    zfree(c->argv);
    /* Replace argv and argc with our new versions. */
    c->argv = argv;
    c->argc = argc;
    c->cmd = lookupCommandOrOriginal(c->argv[0]->ptr);
    serverAssertWithInfo(c,NULL,c->cmd != NULL);
    va_end(ap);
}

/* Completely replace the client command vector with the provided one. */
void replaceClientCommandVector(client *c, int argc, robj **argv) {
    freeClientArgv(c);
    zfree(c->argv);
    c->argv = argv;
    c->argc = argc;
    c->cmd = lookupCommandOrOriginal(c->argv[0]->ptr);
    serverAssertWithInfo(c,NULL,c->cmd != NULL);
}

/* Rewrite a single item in the command vector.
 * The new val ref count is incremented, and the old decremented.
 *
 * It is possible to specify an argument over the current size of the
 * argument vector: in this case the array of objects gets reallocated
 * and c->argc set to the max value. However it's up to the caller to
 *
 * 1. Make sure there are no "holes" and all the arguments are set.
 * 2. If the original argument vector was longer than the one we
 *    want to end with, it's up to the caller to set c->argc and
 *    free the no longer used objects on c->argv. */
void rewriteClientCommandArgument(client *c, int i, robj *newval) {
    robj *oldval;

    if (i >= c->argc) {
        c->argv = zrealloc(c->argv,sizeof(robj*)*(i+1));
        c->argc = i+1;
        c->argv[i] = NULL;
    }
    oldval = c->argv[i];
    c->argv[i] = newval;
    incrRefCount(newval);
    if (oldval) decrRefCount(oldval);

    /* If this is the command name make sure to fix c->cmd. */
    if (i == 0) {
        c->cmd = lookupCommandOrOriginal(c->argv[0]->ptr);
        serverAssertWithInfo(c,NULL,c->cmd != NULL);
    }
}

/* This function returns the number of bytes that Redis is virtually
 * using to store the reply still not read by the client.
 * It is "virtual" since the reply output list may contain objects that
 * are shared and are not really using additional memory.
 *
 * The function returns the total sum of the length of all the objects
 * stored in the output list, plus the memory used to allocate every
 * list node. The static reply buffer is not taken into account since it
 * is allocated anyway.
 *
 * Note: this function is very fast so can be called as many time as
 * the caller wishes. The main usage of this function currently is
 * enforcing the client output length limits. */
unsigned long getClientOutputBufferMemoryUsage(client *c) {
    unsigned long list_item_size = sizeof(listNode) + sizeof(clientReplyBlock);
    return c->reply_bytes + (list_item_size*listLength(c->reply));
}

/* Get the class of a client, used in order to enforce limits to different
 * classes of clients.
 *
 * The function will return one of the following:
 * CLIENT_TYPE_NORMAL -> Normal client
 * CLIENT_TYPE_SLAVE  -> Slave or client executing MONITOR command
 * CLIENT_TYPE_PUBSUB -> Client subscribed to Pub/Sub channels
 * CLIENT_TYPE_MASTER -> The client representing our replication master.
 */
int getClientType(client *c) {
    if (c->flags & CLIENT_MASTER) return CLIENT_TYPE_MASTER;
    if ((c->flags & CLIENT_SLAVE) && !(c->flags & CLIENT_MONITOR))
        return CLIENT_TYPE_SLAVE;
    if (c->flags & CLIENT_PUBSUB) return CLIENT_TYPE_PUBSUB;
    return CLIENT_TYPE_NORMAL;
}

int getClientTypeByName(char *name) {
    if (!strcasecmp(name,"normal")) return CLIENT_TYPE_NORMAL;
    else if (!strcasecmp(name,"slave")) return CLIENT_TYPE_SLAVE;
    else if (!strcasecmp(name,"replica")) return CLIENT_TYPE_SLAVE;
    else if (!strcasecmp(name,"pubsub")) return CLIENT_TYPE_PUBSUB;
    else if (!strcasecmp(name,"master")) return CLIENT_TYPE_MASTER;
    else return -1;
}

char *getClientTypeName(int class) {
    switch(class) {
    case CLIENT_TYPE_NORMAL: return "normal";
    case CLIENT_TYPE_SLAVE:  return "slave";
    case CLIENT_TYPE_PUBSUB: return "pubsub";
    case CLIENT_TYPE_MASTER: return "master";
    default:                       return NULL;
    }
}

/* The function checks if the client reached output buffer soft or hard
 * limit, and also update the state needed to check the soft limit as
 * a side effect.
 *
 * Return value: non-zero if the client reached the soft or the hard limit.
 *               Otherwise zero is returned. */
int checkClientOutputBufferLimits(client *c) {
    int soft = 0, hard = 0, class;
    unsigned long used_mem = getClientOutputBufferMemoryUsage(c);

    class = getClientType(c);
    /* For the purpose of output buffer limiting, masters are handled
     * like normal clients. */
    if (class == CLIENT_TYPE_MASTER) class = CLIENT_TYPE_NORMAL;

    if (server.client_obuf_limits[class].hard_limit_bytes &&
        used_mem >= server.client_obuf_limits[class].hard_limit_bytes)
        hard = 1;
    if (server.client_obuf_limits[class].soft_limit_bytes &&
        used_mem >= server.client_obuf_limits[class].soft_limit_bytes)
        soft = 1;

    /* We need to check if the soft limit is reached continuously for the
     * specified amount of seconds. */
    if (soft) {
        if (c->obuf_soft_limit_reached_time == 0) {
            c->obuf_soft_limit_reached_time = server.unixtime;
            soft = 0; /* First time we see the soft limit reached */
        } else {
            time_t elapsed = server.unixtime - c->obuf_soft_limit_reached_time;

            if (elapsed <=
                server.client_obuf_limits[class].soft_limit_seconds) {
                soft = 0; /* The client still did not reached the max number of
                             seconds for the soft limit to be considered
                             reached. */
            }
        }
    } else {
        c->obuf_soft_limit_reached_time = 0;
    }
    return soft || hard;
}

/* Asynchronously close a client if soft or hard limit is reached on the
 * output buffer size. The caller can check if the client will be closed
 * checking if the client CLIENT_CLOSE_ASAP flag is set.
 *
 * Note: we need to close the client asynchronously because this function is
 * called from contexts where the client can't be freed safely, i.e. from the
 * lower level functions pushing data inside the client output buffers. */
void asyncCloseClientOnOutputBufferLimitReached(client *c) {
    if (c->fd == -1) return; /* It is unsafe to free fake clients. */
    serverAssert(c->reply_bytes < SIZE_MAX-(1024*64));
    if (c->reply_bytes == 0 || c->flags & CLIENT_CLOSE_ASAP) return;
    if (checkClientOutputBufferLimits(c)) {
        sds client = catClientInfoString(sdsempty(),c);

        freeClientAsync(c);
        serverLog(LL_WARNING,"Client %s scheduled to be closed ASAP for overcoming of output buffer limits.", client);
        sdsfree(client);
    }
}

/* Helper function used by freeMemoryIfNeeded() in order to flush slaves
 * output buffers without returning control to the event loop.
 * This is also called by SHUTDOWN for a best-effort attempt to send
 * slaves the latest writes. */
void flushSlavesOutputBuffers(void) {
    listIter li;
    listNode *ln;

    listRewind(server.slaves,&li);
    while((ln = listNext(&li))) {
        client *slave = listNodeValue(ln);
        int events;

        /* Note that the following will not flush output buffers of slaves
         * in STATE_ONLINE but having put_online_on_ack set to true: in this
         * case the writable event is never installed, since the purpose
         * of put_online_on_ack is to postpone the moment it is installed.
         * This is what we want since slaves in this state should not receive
         * writes before the first ACK. */
        events = aeGetFileEvents(server.el,slave->fd);
        if (events & AE_WRITABLE &&
            slave->replstate == SLAVE_STATE_ONLINE &&
            clientHasPendingReplies(slave))
        {
            writeToClient(slave->fd,slave,0);
        }
    }
}

/* Pause clients up to the specified unixtime (in ms). While clients
 * are paused no command is processed from clients, so the data set can't
 * change during that time.
 *
 * However while this function pauses normal and Pub/Sub clients, slaves are
 * still served, so this function can be used on server upgrades where it is
 * required that slaves process the latest bytes from the replication stream
 * before being turned to masters.
 *
 * This function is also internally used by Redis Cluster for the manual
 * failover procedure implemented by CLUSTER FAILOVER.
 *
 * The function always succeed, even if there is already a pause in progress.
 * In such a case, the pause is extended if the duration is more than the
 * time left for the previous duration. However if the duration is smaller
 * than the time left for the previous pause, no change is made to the
 * left duration. */
void pauseClients(mstime_t end) {
    if (!server.clients_paused || end > server.clients_pause_end_time)
        server.clients_pause_end_time = end;
    server.clients_paused = 1;
}

/* Return non-zero if clients are currently paused. As a side effect the
 * function checks if the pause time was reached and clear it. */
int clientsArePaused(void) {
    if (server.clients_paused &&
        server.clients_pause_end_time < server.mstime)
    {
        listNode *ln;
        listIter li;
        client *c;

        server.clients_paused = 0;

        /* Put all the clients in the unblocked clients queue in order to
         * force the re-processing of the input buffer if any. */
        listRewind(server.clients,&li);
        while ((ln = listNext(&li)) != NULL) {
            c = listNodeValue(ln);

            /* Don't touch slaves and blocked clients.
             * The latter pending requests will be processed when unblocked. */
            if (c->flags & (CLIENT_SLAVE|CLIENT_BLOCKED)) continue;
            queueClientForReprocessing(c);
        }
    }
    return server.clients_paused;
}

/* This function is called by Redis in order to process a few events from
 * time to time while blocked into some not interruptible operation.
 * This allows to reply to clients with the -LOADING error while loading the
 * data set at startup or after a full resynchronization with the master
 * and so forth.
 *
 * It calls the event loop in order to process a few events. Specifically we
 * try to call the event loop 4 times as long as we receive acknowledge that
 * some event was processed, in order to go forward with the accept, read,
 * write, close sequence needed to serve a client.
 *
 * The function returns the total number of events processed. */
int processEventsWhileBlocked(void) {
    int iterations = 4; /* See the function top-comment. */
    int count = 0;
    while (iterations--) {
        int events = 0;
        events += aeProcessEvents(server.el, AE_FILE_EVENTS|AE_DONT_WAIT);
        events += handleClientsWithPendingWrites();
        if (!events) break;
        count += events;
    }
    return count;
}<|MERGE_RESOLUTION|>--- conflicted
+++ resolved
@@ -33,11 +33,7 @@
 #include <math.h>
 #include <ctype.h>
 
-<<<<<<< HEAD
-static void setProtocolError(const char *errstr, client *c, long pos);
-=======
 static void setProtocolError(const char *errstr, client *c);
->>>>>>> 7721fe83
 
 /* Return the size consumed from the allocator, for the specified SDS string,
  * including internal fragmentation. This function is used in order to compute
@@ -317,7 +313,6 @@
     }
 }
 
-<<<<<<< HEAD
 /*
  * 将一个SDS中的字符串给客户端，并释放SDS所占内存
  *
@@ -325,30 +320,19 @@
  *      1. c: 客户端指针
  *      2. s: 待输出的字符串
  */
-=======
 /* Add the SDS 's' string to the client output buffer, as a side effect
  * the SDS string is freed. */
->>>>>>> 7721fe83
 void addReplySds(client *c, sds s) {
     if (prepareClientToWrite(c) != C_OK) {
         /* The caller expects the sds to be free'd. */
         sdsfree(s);
         return;
     }
-<<<<<<< HEAD
     // 该函数就是将字符原模原样输出到输出channel的buffer
-    if (_addReplyToBuffer(c,s,sdslen(s)) == C_OK) {
-        sdsfree(s);
-    } else {
-        /* This method free's the sds when it is no longer needed. */
-        // 暂存在客户端的reply属性中，等待下一次可传输时再传输并释放SDS
-        _addReplySdsToList(c,s);
-    }
-=======
+    // 暂存在客户端的reply属性中，等待下一次可传输时再传输并释放SDS
     if (_addReplyToBuffer(c,s,sdslen(s)) != C_OK)
         _addReplyStringToList(c,s,sdslen(s));
     sdsfree(s);
->>>>>>> 7721fe83
 }
 
 /* This low level function just adds whatever protocol you send it to the
@@ -639,14 +623,10 @@
  *      2. s: 待输出的大字符串
  */
 void addReplyBulkSds(client *c, sds s)  {
-<<<<<<< HEAD
     // 首先添加第一行，表明大字符串的长度，如"$27"表示实际字符串有27个字节
     addReplyLongLongWithPrefix(c,sdslen(s),'$');
     // 将字符串原模原样写出输出buffer中
     // 其调用的是更底层的字节输出函数addReplyBulkCBuffer()
-=======
-    addReplyLongLongWithPrefix(c,sdslen(s),'$');
->>>>>>> 7721fe83
     addReplySds(c,s);
     // 添加末尾的'\r\n'
     addReply(c,shared.crlf);
@@ -1073,10 +1053,6 @@
                 c->reply_bytes -= o->size;
                 listDelNode(c->reply,listFirst(c->reply));
                 c->sentlen = 0;
-<<<<<<< HEAD
-                c->reply_bytes -= objlen;
-=======
->>>>>>> 7721fe83
                 /* If there are no longer objects in the list, we expect
                  * the count of reply bytes to be exactly zero. */
                 if (listLength(c->reply) == 0)
@@ -1208,8 +1184,6 @@
     }
 }
 
-<<<<<<< HEAD
-=======
 /* This funciton is used when we want to re-enter the event loop but there
  * is the risk that the client we are dealing with will be freed in some
  * way. This happens for instance in:
@@ -1238,7 +1212,6 @@
     }
 }
 
->>>>>>> 7721fe83
 /* Like processMultibulkBuffer(), but for the inline protocol instead of RESP,
  * this function consumes the client query buffer and creates a command ready
  * to be executed inside the client structure. Returns C_OK if the command
@@ -1246,7 +1219,6 @@
  * have a well formed command. The function also returns C_ERR when there is
  * a protocol error: in such a case the client structure is setup to reply
  * with the error and close the connection. */
-<<<<<<< HEAD
 /*
  * 尝试解析字节流为内置命令，最重要的是解析出第一个单词(命令)
  *
@@ -1256,8 +1228,6 @@
  * 返回值
  *      解析成功返回0，解析失败或还未读取完成返回-1
  */
-=======
->>>>>>> 7721fe83
 int processInlineBuffer(client *c) {
     char *newline;
     int argc, j, linefeed_chars = 1;
@@ -1265,22 +1235,14 @@
     size_t querylen;
 
     /* Search for end of line */
-<<<<<<< HEAD
     // 实际上RESP协议定制的分隔符必须是'\r\n'，这也反应了协议的设计原则之一简单
-    newline = strchr(c->querybuf,'\n');
-=======
     newline = strchr(c->querybuf+c->qb_pos,'\n');
->>>>>>> 7721fe83
 
     /* Nothing to do without a \r\n */
     // 如果没有CRLF则直接认为这串字节流还未读取完成，返回-1并在外循环再读取
     if (newline == NULL) {
-<<<<<<< HEAD
         // 不能无休止读取字节流
-        if (sdslen(c->querybuf) > PROTO_INLINE_MAX_SIZE) {
-=======
         if (sdslen(c->querybuf)-c->qb_pos > PROTO_INLINE_MAX_SIZE) {
->>>>>>> 7721fe83
             addReplyError(c,"Protocol error: too big inline request");
             setProtocolError("too big inline request",c);
         }
@@ -1288,26 +1250,17 @@
     }
 
     /* Handle the \r\n case. */
-<<<<<<< HEAD
     // 处理'\r\n'，newline往前移一个字符
-    if (newline && newline != c->querybuf && *(newline-1) == '\r')
-        newline--;
+    if (newline && newline != c->querybuf+c->qb_pos && *(newline-1) == '\r')
+        newline--, linefeed_chars++;
 
     /* Split the input buffer up to the \r\n */
     // 计算实际有效字节流长度并将其转换SDS字符串
-    querylen = newline-(c->querybuf);
-    aux = sdsnewlen(c->querybuf,querylen);
+    querylen = newline-(c->querybuf+c->qb_pos);
+    aux = sdsnewlen(c->querybuf+c->qb_pos,querylen);
     // 将字符串分割为一组入参，该函数里包含了各种空格、水平制动符、换行符的处理
     // RESP内置命令来讲就是以空格分割字符串，其中分割后的第一个字符串就是命令名称
     // 后续也就是根据这个命令名称到'redisCommandTable'中查找具体命令执行函数
-=======
-    if (newline && newline != c->querybuf+c->qb_pos && *(newline-1) == '\r')
-        newline--, linefeed_chars++;
-
-    /* Split the input buffer up to the \r\n */
-    querylen = newline-(c->querybuf+c->qb_pos);
-    aux = sdsnewlen(c->querybuf+c->qb_pos,querylen);
->>>>>>> 7721fe83
     argv = sdssplitargs(aux,&argc);
     sdsfree(aux);
     // 这里设计就稍显丑陋了'sdssplitargs()'函数返回NULL时一定就是因为字符串中引号数量不对
@@ -1324,15 +1277,9 @@
     if (querylen == 0 && c->flags & CLIENT_SLAVE)
         c->repl_ack_time = server.unixtime;
 
-<<<<<<< HEAD
-    /* Leave data after the first line of the query in the buffer */
-    // 可以使用'\r\n'分割一次性传递多个命令过来
+    /* Move querybuffer position to the next query in the buffer. */
     // 所以丢弃掉已处理完成的字符串，再次走外循环处理剩下的
-    sdsrange(c->querybuf,querylen+2,-1);
-=======
-    /* Move querybuffer position to the next query in the buffer. */
     c->qb_pos += querylen+linefeed_chars;
->>>>>>> 7721fe83
 
     /* Setup argv array on client structure */
     // 如果解析出来的参数不为空则将参数转换为robj结构体
@@ -1360,11 +1307,7 @@
 /* Helper function. Record protocol erro details in server log,
  * and set the client as CLIENT_CLOSE_AFTER_REPLY. */
 #define PROTO_DUMP_LEN 128
-<<<<<<< HEAD
-static void setProtocolError(const char *errstr, client *c, long pos) {
-=======
 static void setProtocolError(const char *errstr, client *c) {
->>>>>>> 7721fe83
     if (server.verbosity <= LL_VERBOSE) {
         sds client = catClientInfoString(sdsempty(),c);
 
@@ -1402,7 +1345,6 @@
  * This function is called if processInputBuffer() detects that the next
  * command is in RESP format, so the first byte in the command is found
  * to be '*'. Otherwise for inline commands processInlineBuffer() is called. */
-<<<<<<< HEAD
 /*
  * 解析普通Redis命令，普通命令格式为: Bulk String数组，这是RESP协议中的一种标准格式
  * 当字节流第一个字节为'*'时就认为是普通命令，也就会调用该函数来尝试解析参数
@@ -1416,11 +1358,6 @@
  */
 int processMultibulkBuffer(client *c) {
     char *newline = NULL;
-    long pos = 0;
-=======
-int processMultibulkBuffer(client *c) {
-    char *newline = NULL;
->>>>>>> 7721fe83
     int ok;
     long long ll;
 
@@ -1431,14 +1368,10 @@
         serverAssertWithInfo(c,NULL,c->argc == 0);
 
         /* Multi bulk length cannot be read without a \r\n */
-<<<<<<< HEAD
         // 不论是内置命令还是RESP任何传输格式，都是使用'\r\n'作为分割
         // 使用单'\n'或者'\n\r'等都会引发不可预料的异常
-        newline = strchr(c->querybuf,'\r');
+        newline = strchr(c->querybuf+c->qb_pos,'\r');
         // 和内置命令一样，未读取完则返回让外循环继续读取，但限制最大读取长度
-=======
-        newline = strchr(c->querybuf+c->qb_pos,'\r');
->>>>>>> 7721fe83
         if (newline == NULL) {
             if (sdslen(c->querybuf)-c->qb_pos > PROTO_INLINE_MAX_SIZE) {
                 addReplyError(c,"Protocol error: too big mbulk count string");
@@ -1453,34 +1386,21 @@
 
         /* We know for sure there is a whole line since newline != NULL,
          * so go ahead and find out the multi bulk length. */
-<<<<<<< HEAD
-        // 调这个函数了，第一个字节当然是'*'
-        serverAssertWithInfo(c,NULL,c->querybuf[0] == '*');
+         // 调这个函数了，第一个字节当然是'*'
+        serverAssertWithInfo(c,NULL,c->querybuf[c->qb_pos] == '*');
         // 解析实际命令长度，也就是第一行中'*'号的数字，最长为1M个元素
-        ok = string2ll(c->querybuf+1,newline-(c->querybuf+1),&ll);
-=======
-        serverAssertWithInfo(c,NULL,c->querybuf[c->qb_pos] == '*');
         ok = string2ll(c->querybuf+1+c->qb_pos,newline-(c->querybuf+1+c->qb_pos),&ll);
->>>>>>> 7721fe83
         if (!ok || ll > 1024*1024) {
             addReplyError(c,"Protocol error: invalid multibulk length");
             setProtocolError("invalid mbulk count",c);
             return C_ERR;
         }
 
-<<<<<<< HEAD
-        pos = (newline-c->querybuf)+2;
+        c->qb_pos = (newline-c->querybuf)+2;
+
         // 这一个普通命令是个空命令，直接跳过
-        if (ll <= 0) {
-            // 去除掉已经解析过的字节，让外循环开始解析接下来的字节
-            sdsrange(c->querybuf,pos,-1);
-            return C_OK;
-        }
-=======
-        c->qb_pos = (newline-c->querybuf)+2;
-
+         // 去除掉已经解析过的字节，让外循环开始解析接下来的字节
         if (ll <= 0) return C_OK;
->>>>>>> 7721fe83
 
         // 整个if逻辑最重要的就是计算出整个数组有多少个元素
         c->multibulklen = ll;
@@ -1509,19 +1429,11 @@
             }
 
             /* Buffer should also contain \n */
-<<<<<<< HEAD
             // '\r\n'，不重复讲了
-            if (newline-(c->querybuf) > ((signed)sdslen(c->querybuf)-2))
-                break;
-
-            // 元素必须是Bulk Strings，也就是必须'$'开头
-            if (c->querybuf[pos] != '$') {
-=======
             if (newline-(c->querybuf+c->qb_pos) > (ssize_t)(sdslen(c->querybuf)-c->qb_pos-2))
                 break;
-
+            // 元素必须是Bulk Strings，也就是必须'$'开头
             if (c->querybuf[c->qb_pos] != '$') {
->>>>>>> 7721fe83
                 addReplyErrorFormat(c,
                     "Protocol error: expected '$', got '%c'",
                     c->querybuf[c->qb_pos]);
@@ -1529,46 +1441,28 @@
                 return C_ERR;
             }
 
-<<<<<<< HEAD
             // 把Bulk Strings格式的长度读出来，这样可以一次性就取出实际字符串
-            ok = string2ll(c->querybuf+pos+1,newline-(c->querybuf+pos+1),&ll);
-=======
             ok = string2ll(c->querybuf+c->qb_pos+1,newline-(c->querybuf+c->qb_pos+1),&ll);
->>>>>>> 7721fe83
             if (!ok || ll < 0 || ll > server.proto_max_bulk_len) {
                 addReplyError(c,"Protocol error: invalid bulk length");
                 setProtocolError("invalid bulk length",c);
                 return C_ERR;
             }
 
-<<<<<<< HEAD
-            pos += newline-(c->querybuf+pos)+2;
+            c->qb_pos = newline-c->querybuf+2;
             // 当发现字符串的长度值很大(大于64K)，为了防止拷贝则直接使用buffer中的字节
-=======
-            c->qb_pos = newline-c->querybuf+2;
->>>>>>> 7721fe83
             if (ll >= PROTO_MBULK_BIG_ARG) {
                 /* If we are going to read a large object from network
                  * try to make it likely that it will start at c->querybuf
                  * boundary so that we can optimize object creation
-<<<<<<< HEAD
-                 * avoiding a large copy of data. */
-                // 将当前字符串起以及后面的其它全部字节作为一个新的SDS
-                sdsrange(c->querybuf,pos,-1);
-                pos = 0;
-                qblen = sdslen(c->querybuf);
-                /* Hint the sds library about the amount of bytes this string is
-                 * going to contain. */
-                // 除了字符串本身还需要存放'\r\n'
-                if (qblen < (size_t)ll+2)
-                    c->querybuf = sdsMakeRoomFor(c->querybuf,ll+2-qblen);
-=======
                  * avoiding a large copy of data.
                  *
                  * But only when the data we have not parsed is less than
                  * or equal to ll+2. If the data length is greater than
                  * ll+2, trimming querybuf is just a waste of time, because
                  * at this time the querybuf contains not only our bulk. */
+                // 将当前字符串起以及后面的其它全部字节作为一个新的SDS
+                // 除了字符串本身还需要存放'\r\n'
                 if (sdslen(c->querybuf)-c->qb_pos <= (size_t)ll+2) {
                     sdsrange(c->querybuf,c->qb_pos,-1);
                     c->qb_pos = 0;
@@ -1576,31 +1470,22 @@
                      * going to contain. */
                     c->querybuf = sdsMakeRoomFor(c->querybuf,ll+2);
                 }
->>>>>>> 7721fe83
             }
             c->bulklen = ll;
         }
 
         /* Read bulk argument */
-<<<<<<< HEAD
-        if (sdslen(c->querybuf)-pos < (size_t)(c->bulklen+2)) {
-=======
         if (sdslen(c->querybuf)-c->qb_pos < (size_t)(c->bulklen+2)) {
->>>>>>> 7721fe83
             /* Not enough data (+2 == trailing \r\n) */
             break;
         } else {
             /* Optimization: if the buffer contains JUST our bulk element
              * instead of creating a new object by *copying* the sds we
              * just use the current sds string. */
-<<<<<<< HEAD
             // 如果说恰好当前buffer仅剩下一个元素，且是个较长的字符串
             // 那么就直接使用buffer来表示字符串，形成robj结构体，避免内存拷贝
             // 这种场景还是比较常见的，所以可能长的参数尽量放在最后一个
-            if (pos == 0 &&
-=======
             if (c->qb_pos == 0 &&
->>>>>>> 7721fe83
                 c->bulklen >= PROTO_MBULK_BIG_ARG &&
                 sdslen(c->querybuf) == (size_t)(c->bulklen+2))
             {
@@ -1608,12 +1493,9 @@
                 sdsIncrLen(c->querybuf,-2); /* remove CRLF */
                 /* Assume that if we saw a fat argument we'll see another one
                  * likely... */
-<<<<<<< HEAD
+
                 // 预测下一个元素也是类似的场景
-                c->querybuf = sdsnewlen(NULL,c->bulklen+2);
-=======
                 c->querybuf = sdsnewlen(SDS_NOINIT,c->bulklen+2);
->>>>>>> 7721fe83
                 sdsclear(c->querybuf);
             } else {
                 // 直接将buffer中字节拷贝出来构建新的robj结构体
@@ -1626,22 +1508,12 @@
         }
     }
 
-<<<<<<< HEAD
-    /* Trim to pos */
-    // 保证丢弃调已经处理过的字节
-    if (pos) sdsrange(c->querybuf,pos,-1);
-
-=======
->>>>>>> 7721fe83
     /* We're done when c->multibulk == 0 */
     // 如果数组里的元素都处理完毕返回0，否则代表还剩余元素没处理完
     if (c->multibulklen == 0) return C_OK;
 
     /* Still not ready to process the command */
-<<<<<<< HEAD
     // 继续回到外循环接着处理
-=======
->>>>>>> 7721fe83
     return C_ERR;
 }
 
@@ -1649,7 +1521,6 @@
  * more query buffer to process, because we read more data from the socket
  * or because a client was blocked and later reactivated, so there could be
  * pending query buffer, already representing a full command, to process. */
-<<<<<<< HEAD
 /*
  * 处理请求的字节流，这是Redis读取请求并处理命令的主要逻辑
  *
@@ -1657,18 +1528,12 @@
  *      1. c: 客户端
  *
  */
-=======
->>>>>>> 7721fe83
 void processInputBuffer(client *c) {
     server.current_client = c;
 
     /* Keep processing while there is something in the input buffer */
-<<<<<<< HEAD
     // 只要字节流里还有内容
-    while(sdslen(c->querybuf)) {
-=======
     while(c->qb_pos < sdslen(c->querybuf)) {
->>>>>>> 7721fe83
         /* Return if clients are paused. */
         if (!(c->flags & CLIENT_SLAVE) && clientsArePaused()) break;
 
@@ -1716,11 +1581,7 @@
             if (processCommand(c) == C_OK) {
                 if (c->flags & CLIENT_MASTER && !(c->flags & CLIENT_MULTI)) {
                     /* Update the applied replication offset of our master. */
-<<<<<<< HEAD
-                    c->reploff = c->read_reploff - sdslen(c->querybuf);
-=======
                     c->reploff = c->read_reploff - sdslen(c->querybuf) + c->qb_pos;
->>>>>>> 7721fe83
                 }
 
                 /* Don't reset the client structure for clients blocked in a
@@ -1834,22 +1695,7 @@
      * was actually applied to the master state: this quantity, and its
      * corresponding part of the replication stream, will be propagated to
      * the sub-slaves and to the replication backlog. */
-<<<<<<< HEAD
-    if (!(c->flags & CLIENT_MASTER)) {
-        processInputBuffer(c);
-    } else {
-        size_t prev_offset = c->reploff;
-        processInputBuffer(c);
-        size_t applied = c->reploff - prev_offset;
-        if (applied) {
-            replicationFeedSlavesFromMasterStream(server.slaves,
-                    c->pending_querybuf, applied);
-            sdsrange(c->pending_querybuf,applied,-1);
-        }
-    }
-=======
     processInputBufferAndReplicate(c);
->>>>>>> 7721fe83
 }
 
 void getClientsMaxBuffers(unsigned long *longest_output_list,
