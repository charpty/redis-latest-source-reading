--- conflicted
+++ resolved
@@ -112,13 +112,9 @@
     setKey(c->db,key,val);
     // 告诉持久化进程库中数据已被修改过
     server.dirty++;
-<<<<<<< HEAD
     // 设置好K-V之后,设置过期时间
     if (expire) setExpire(c,c->db,key,mstime()+milliseconds);
     // 触发键修改事件,利用Redis的发布-订阅机制publish到指定频道
-=======
-    if (expire) setExpire(c,c->db,key,mstime()+milliseconds);
->>>>>>> 7721fe83
     notifyKeyspaceEvent(NOTIFY_STRING,"set",key,c->db->id);
     if (expire) notifyKeyspaceEvent(NOTIFY_GENERIC,
         "expire",key,c->db->id);
